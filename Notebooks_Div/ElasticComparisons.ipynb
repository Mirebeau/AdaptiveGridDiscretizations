{
 "cells": [
  {
   "cell_type": "markdown",
   "id": "7f24d27a-6d47-420a-b6b1-9286163d67b9",
   "metadata": {},
   "source": [
    "# Adaptive PDE discretizations on Cartesian grids\n",
    "## Volume : Divergence form PDEs\n",
    "## Part : Acoustic and elastic waves\n",
    "## Chapter : Staggered grid schemes\n",
    "\n",
    "$\n",
    "\\newcommand\\cE{\\mathcal{E}}\n",
    "\\newcommand\\<{\\langle} \\newcommand\\>{\\rangle}\n",
    "\\newcommand\\be{\\boldsymbol{e}}\n",
    "\\newcommand\\kw{\\mathrm{k}}\n",
    "\\newcommand\\ri{\\mathrm{i}}\n",
    "\\newcommand\\rI{\\mathrm{I}}\n",
    "\\newcommand\\diff{\\mathrm{d}}\n",
    "\\newcommand\\cO{\\mathcal{O}}\n",
    "\\DeclareMathOperator\\Tr{Tr}\n",
    "\\newcommand\\Id{\\mathrm{Id}}\n",
    "\\newcommand\\bR{\\mathbb{R}}\n",
    "\\newcommand\\bZ{\\mathbb{Z}}\n",
    "\\newcommand\\modtwo{[\\text{mod}\\, 2]}\n",
    "$"
   ]
  },
  {
   "cell_type": "markdown",
   "id": "4be53c89-58fb-4494-9404-40f33deb1362",
   "metadata": {},
   "source": [
    "In a series of other notebooks, we introduced a discretization of the elastic pootential energy, and thus a Selling/Voronoi decomposition based numerical scheme for the elastic wave equation, see [the elastic energy](ElasticEnergy.ipynb), [wave propagation](ElasticWave.ipynb), [high order schemes](HighOrderWaves.ipynb), [gradient backpropagation](WaveExamples.ipynb). The objective of this notebook is to compare the introduced method, referred to as the Selling elastic scheme, to existing methods in the literature. More precisely we consider :\n",
    "\n",
    "- the Virieux scheme, which assumes a VTI Hooke tensor\n",
    "- the Lebedev scheme, which is defined as a collection of $2^{d-1}$ coupled Virieux schemes, and allows any Hooke tensor.\n",
    "\n",
    "The Lebedev scheme and the proposed Selling scheme, which both allow arbitrary Hooke tensors, can be compared on the following points. \n",
    "- *energy conservation*. The Selling scheme preserves a perturbed energy exactly, and therefore preserves the target energy up to a multiplicative constant (close to one if the CFL is satisfied). The Virieux and Lebedev schemes do not have this guarantee, and we observe strong oscillations in the energy (with random Hooke tensors).\n",
    "- *grid decoupling*. The Selling scheme preserves a coercive energy, which controls the solution regularity via the Korn inequality, and forbids e.g chessboard artifacts. The Lebedev scheme does not offer such a guarantee, and in fact the solution on two subgrids may decouple and evolve independently in a chessboard pattern.\n",
    "- *numerical dispersion relation*. For a given number of discretization points per wavelength, which scheme has the most accurate numerical dispersion relation ? We observe that the Virieux scheme is the most accurate for VTI models, followed by the proposed Selling scheme, and last the Lebedev scheme. For non-VTI models (specifically, the mica medium), the Virieux scheme is not applicable, the situation is more nuanced : the proposed Selling scheme appears best for the pressure wave, and the Lebedev scheme for the shear wave (a proposed optimization may cure this issue). \n",
    "\n",
    "We implement the Virieux and Lebedev schemes, but only in a quick and dirty way which is only meant to perform basic comparisons and check the dispersion relations."
   ]
  },
  {
   "cell_type": "markdown",
   "id": "c5f305cf-526b-47d3-b2bc-79ba99a33aa7",
   "metadata": {},
   "source": [
    "**Acoustic waves.**\n",
    "Their case is much simpler, and discussed in the last section of the notebook. It is in the acoustic (scalar) setting that the Selling schemes are the most efficient, with the best dispersion."
   ]
  },
  {
   "cell_type": "markdown",
   "id": "2cf87873-1252-40dc-9e2b-d535ec731c2d",
   "metadata": {},
   "source": [
    "[**Summary**](Summary.ipynb) of volume Divergence form PDEs, this series of notebooks.\n",
    "\n",
    "[**Main summary**](../Summary.ipynb) of the Adaptive Grid Discretizations \n",
    "\tbook of notebooks, including the other volumes.\n",
    "\n",
    "# Table of contents\n",
    "  * [1. Staggered grids](#1.-Staggered-grids)\n",
    "  * [2. The Virieux scheme](#2.-The-Virieux-scheme)\n",
    "    * [2.1 Standard finite differences implementation](#2.1-Standard-finite-differences-implementation)\n",
    "    * [2.2 As a symplectic scheme](#2.2-As-a-symplectic-scheme)\n",
    "  * [3. The Lebedev scheme](#3.-The-Lebedev-scheme)\n",
    "    * [3.1 Finite differences implementation](#3.1-Finite-differences-implementation)\n",
    "    * [3.2 Symplectic implementation](#3.2-Symplectic-implementation)\n",
    "  * [4. Dispersion relations](#4.-Dispersion-relations)\n",
    "  * [5. Numerical dispersion](#5.-Numerical-dispersion)\n",
    "    * [5.1 Isotropic dispersion](#5.1-Isotropic-dispersion)\n",
    "    * [5.2 VTI and TTI dispersion](#5.2-VTI-and-TTI-dispersion)\n",
    "  * [6. Correlated Selling scheme](#6.-Correlated-Selling-scheme)\n",
    "    * [6.1 Scheme implementation](#6.1-Scheme-implementation)\n",
    "    * [6.2 Dispersion relation](#6.2-Dispersion-relation)\n",
    "    * [6.3 Visualizing dispersion](#6.3-Visualizing-dispersion)\n",
    "    * [6.4 Three dimensional case](#6.4-Three-dimensional-case)\n",
    "  * [7. Staggered Selling scheme](#7.-Staggered-Selling-scheme)\n",
    "    * [7.1 Staggered Selling decomposition](#7.1-Staggered-Selling-decomposition)\n",
    "    * [7.2 Scheme implementation](#7.2-Scheme-implementation)\n",
    "    * [7.3 Dispersion relation](#7.3-Dispersion-relation)\n",
    "    * [7.4 Comparing dispersions](#7.4-Comparing-dispersions)\n",
    "    * [7.5 Yet another variant](#7.5-Yet-another-variant)\n",
    "  * [8. Energy conservation](#8.-Energy-conservation)\n",
    "  * [9. Grid decoupling in the Lebedev scheme](#9.-Grid-decoupling-in-the-Lebedev-scheme)\n",
    "  * [10. Acoustic scheme](#10.-Acoustic-scheme)\n",
    "    * [10.1 Centered scheme](#10.1-Centered-scheme)\n",
    "    * [10.2 Criss-cross scheme](#10.2-Criss-cross-scheme)\n",
    "    * [10.3 Dispersion](#10.3-Dispersion)\n",
    "  * [11. Image and animation exports](#11.-Image-and-animation-exports)\n",
    "    * [11.1 Acoustic](#11.1-Acoustic)\n",
    "    * [11.2 Elastic](#11.2-Elastic)\n",
    "\n",
    "\n",
    "\n",
    "**Acknowledgement.** Some of the experiments presented in these notebooks are part of \n",
    "ongoing research with Ludovic Métivier and Da Chen.\n",
    "\n",
    "Copyright Jean-Marie Mirebeau, Centre Borelli, ENS Paris-Saclay, CNRS, University Paris-Saclay"
   ]
  },
  {
   "cell_type": "markdown",
   "id": "7b480900-6f8b-4a15-b507-0c24aad02d64",
   "metadata": {},
   "source": [
    "## 0. Importing the required libraries"
   ]
  },
  {
   "cell_type": "code",
   "execution_count": 1,
   "id": "0285a033-3e60-45d5-9f7f-23cfd3b46d81",
   "metadata": {},
   "outputs": [],
   "source": [
    "import sys; sys.path.insert(0,\"..\") # Allow import of agd from parent directory (useless if conda package installed)\n",
    "#from Miscellaneous import TocTools; print(TocTools.displayTOC('ElasticComparisons','Div'))"
   ]
  },
  {
   "cell_type": "code",
   "execution_count": 2,
   "id": "2647ec0e-67b2-4a21-86fe-c492232d5e06",
   "metadata": {
    "slideshow": {
     "slide_type": ""
    },
    "tags": [
     "ExportCode"
    ]
   },
   "outputs": [],
   "source": [
    "from agd.Metrics.Seismic import Hooke\n",
    "from agd.Metrics import Riemann\n",
    "from agd import FiniteDifferences as fd\n",
    "from agd import LinearParallel as lp\n",
    "from agd.ExportedCode.Notebooks_Div.HighOrderWaves import make_domain,dispersion_e,dispersion_a,MakeRandomTensor\n",
    "from agd.Eikonal.HFM_CUDA import AnisotropicWave\n",
    "from agd.ODE.hamiltonian import QuadraticHamiltonian\n",
    "from agd import AutomaticDifferentiation as ad\n",
    "from agd.Metrics import Seismic\n",
    "from agd.Metrics.misc import flatten_symmetric_matrix\n",
    "from agd.Plotting import savefig; #savefig.dirName = 'Images/ElasticComparisons/'"
   ]
  },
  {
   "cell_type": "code",
   "execution_count": 3,
   "id": "cd9a940f-8d38-4217-98d5-c9eca83427b9",
   "metadata": {
    "slideshow": {
     "slide_type": ""
    },
    "tags": [
     "ExportCode"
    ]
   },
   "outputs": [],
   "source": [
    "import numpy as np\n",
    "import itertools\n",
    "import copy\n",
    "from scipy.optimize import linprog\n",
    "π = np.pi"
   ]
  },
  {
   "cell_type": "code",
   "execution_count": 4,
   "id": "6ddf67b3-0e4a-48ad-8988-2670bd0a8f7c",
   "metadata": {
    "slideshow": {
     "slide_type": ""
    },
    "tags": []
   },
   "outputs": [],
   "source": [
    "from matplotlib import pyplot as plt\n",
    "from matplotlib.patches import Patch\n",
    "from matplotlib import rc,animation; rc('animation', html='html5')\n",
    "np.set_printoptions(linewidth=2000)"
   ]
  },
  {
   "cell_type": "markdown",
   "id": "6a819c49-956c-44f8-893b-591f4b99e849",
   "metadata": {},
   "source": [
    "## 1. Staggered grids\n",
    "\n",
    "The Virieux and Lebedev schemes rely on Staggered grids : in two dimensions, the scheme unknowns may be stored at \n",
    "\\begin{align*}\n",
    "    & (i,j) \\diff x &\n",
    "    & (i+1/2,j) \\diff x &\n",
    "    & (i,j+1/2) \\diff x &\n",
    "    & (i+1/2,j+1/2) \\diff x,\n",
    "\\end{align*}\n",
    "where $i,j \\in \\bZ$. This is emphasized by subscripts `_00`, `_10`, `_01`, `_11`, in the variable name. The proposed Selling scheme, in contrast, uses the standard grid."
   ]
  },
  {
   "cell_type": "code",
   "execution_count": 5,
   "id": "a8f80bcc-0635-4299-8e07-1cb530468da0",
   "metadata": {
    "slideshow": {
     "slide_type": ""
    },
    "tags": [
     "ExportCode"
    ]
   },
   "outputs": [],
   "source": [
    "def shifted_grids(X,dx):\n",
    "    \"\"\"\n",
    "    Shifted grids for staggered scheme.\n",
    "    X_0,X_1\n",
    "    X_00,X_10,X_01,X_11 (inverted binary order)\n",
    "    X_000,X_100,X_010,X_110,X_001,X_101,X_011,X_111\n",
    "    \"\"\"\n",
    "    vdim = len(X)\n",
    "    shape = X[0].shape\n",
    "    shifts = itertools.product((0,dx/2),repeat=len(X))\n",
    "    return [X + fd.as_field(s[::-1],shape) for s in shifts]"
   ]
  },
  {
   "cell_type": "markdown",
   "id": "1d431f8b-6127-4774-9b3c-ee9de944ee03",
   "metadata": {},
   "source": [
    "The point of the staggered grid representation is to have second order accurate finite differences for derivatives along suitable grid axes. \n",
    "For instance\n",
    "$$\n",
    "    \\frac{\\partial}{\\partial x} u( (i,j) \\diff x) = \\frac{u( (i+1/2,j) \\diff x) - u( (i-1/2,j) \\diff x)}{\\diff x} + \\cO(\\diff x^2).\n",
    "$$\n",
    "Fourth order accurate finite differences likewise have a small four point stencil."
   ]
  },
  {
   "cell_type": "code",
   "execution_count": 6,
   "id": "da0049d9-74d6-430d-a777-35ab0a8cf897",
   "metadata": {
    "slideshow": {
     "slide_type": ""
    },
    "tags": [
     "ExportCode"
    ]
   },
   "outputs": [],
   "source": [
    "class staggered:\n",
    "    \"\"\"A class for first order finite difference operators on staggered grids\"\"\"\n",
    "    \n",
    "    def __init__(self,dx,order=2,bc='Periodic'):\n",
    "        self.idx=1/dx\n",
    "        self.order=order; assert order in (2,4)\n",
    "        self.bc=bc; assert bc in ('Periodic','Dirichlet')\n",
    "\n",
    "    def roll(self,q,shift,axis,bc=None):\n",
    "        \"\"\"Rolls specified axis, inserts zeros in case of Dirichlet boundary conditions\"\"\"\n",
    "        if bc is None: bc=self.bc\n",
    "        q = np.roll(q,shift,axis)\n",
    "        if bc!='Periodic': \n",
    "            pad = q[*(slice(None),)*axis,shift,None] if bc=='Constant' else 0.\n",
    "            if shift>0: q[*(slice(None),)*axis,:shift]=pad\n",
    "            else: q[*(slice(None),)*axis,shift:]=pad\n",
    "        return q\n",
    "        \n",
    "    def diff_left(self,q,axis,s=0): \n",
    "        \"\"\"\n",
    "        First order finite difference, to the left, along axis i.\n",
    "        (Result is shifted by half a grid step to the left.)\n",
    "        \"\"\"\n",
    "        dq = self.roll(q,-s,axis)-self.roll(q,1-s,axis) # Centered finite difference, with step 1/2\n",
    "        if self.order==2: return dq * self.idx \n",
    "        dq2 = self.roll(q,-1-s,axis)-self.roll(q,2-s,axis) # Centered finite difference, with step 3/2\n",
    "        return ( (9/8)*dq-(1/24)*dq2 )*self.idx # Fourth order finite difference\n",
    "    \n",
    "    def diff_right(self,q,axis):\n",
    "        \"\"\"\n",
    "        First order finite difference, to the right, along axis i.\n",
    "        (Result is shifted by half a grid step to the right.)\n",
    "        \"\"\"\n",
    "        return self.diff_left(q,axis,s=1)\n",
    "\n",
    "    def avg_left(self,q,axis,s=0,bc=None):\n",
    "        \"\"\"\n",
    "        Approximate value, half a grid step to the left, along axis i.\n",
    "        (Use bc='Constant' for averaging coefficients with Dirichlet boundary conditions.)\n",
    "        \"\"\"\n",
    "        if isinstance(axis,tuple): # Average over several axes\n",
    "            for ax in axis: q = self.avg_left(q,ax,s,bc)\n",
    "            return q\n",
    "        if bc is None: bc = self.bc\n",
    "        aq = self.roll(q,-s,axis,bc)+self.roll(q,1-s,axis,bc) # Centered average, with step 1/2\n",
    "        if self.order==2: return aq * 0.5 \n",
    "        aq2 = self.roll(q,-1-s,axis,bc)+self.roll(q,2-s,axis,bc) # Centered average, with step 3/2\n",
    "        return (9/16)*aq - (1/16)*aq2 # Fourth order accurate interpolation \n",
    "    \n",
    "    def avg_right(self,q,axis):\n",
    "        return self.avg_left(q,axis,s=1)\n",
    "\n",
    "    def diff_left_offset(self,q,axis,offset,right=False):\n",
    "        \"\"\"\n",
    "        First order finite difference, along given offset. Shifts result by 1/2 along axis i to the left.\n",
    "        - right (bool, optional) : shift to the right instead\n",
    "        Assumption : offset[axis] must be odd.\n",
    "        Example : diff_left_offset(q,i,eye[i]) == diff_left(q,i)\n",
    "        \"\"\"\n",
    "        e_left = np.array(offset).astype(int)//2\n",
    "        e_right = e_left.copy() \n",
    "        if np.ndim(right)==0: e_left[axis]+=1-right; e_right[axis]+=right\n",
    "        else: e_left[axis][np.logical_not(right)]+=1; e_right[axis][right]+=1\n",
    "        assert np.all(offset==e_left+e_right)\n",
    "        vdim = len(offset)\n",
    "        ax = tuple(range(vdim))\n",
    "        dq = self.roll(q,-e_right,ax) - self.roll(q,e_left,ax)\n",
    "        if self.order==2: return dq * self.idx # Second order finite difference\n",
    "        dq2 = self.roll(q,-e_right-offset,ax) - self.roll(q,e_left+offset,ax)\n",
    "        return ( (9/8)*dq-(1/24)*dq2 )*self.idx # Fourth order finite difference\n",
    "\n",
    "    def diff_right_offset(self,q,axis,offset):\n",
    "        \"\"\"\n",
    "        Assumption : offset[axis] must be odd.\n",
    "        Example : diff_right_offset(q,i,eye[i]) == diff_right(q,i)\n",
    "        \"\"\"\n",
    "        return self.diff_left_offset(q,axis,offset,right=True)"
   ]
  },
  {
   "cell_type": "markdown",
   "id": "5ddfec4b-f1bc-4b7c-920c-73029779b343",
   "metadata": {},
   "source": [
    "## 2. The Virieux scheme\n",
    "\n",
    "This scheme assumes a VTI hooke tensor. In two dimensions, the structure reads\n",
    "$$\n",
    "    C = \\begin{pmatrix}\n",
    "    {*} & * & \\\\\n",
    "    {*} & * & \\\\\n",
<<<<<<< HEAD
    "      &   & *\n",
=======
    "        &   & *\n",
>>>>>>> 25e8b689
    "    \\end{pmatrix}.\n",
    "$$\n",
    "In other words, $C_{02} = C_{12} = 0$. (And likewise $C_{20}=C_{21}=0$ by symmetry.)\n",
    "\n",
    "The Virieux scheme uses a staggered grid, with the following variable locations : \n",
    "- the *position and momentum* components are stored in shifted positions along their respective axis. For instance, the unknowns associated to the position $q=(q_0,q_1)$ are for $i,j \\in \\bZ$\n",
    "\\begin{align*}\n",
    "    & q_0( (i+1/2,j) \\diff x), &\n",
    "    & q_1( (i,j+1/2) \\diff x).\n",
    "\\end{align*}\n",
    "- *strain and stress* tensors have their diagonal elements centered, and their off-diagonal elements shifted along the diagonal. For instance, the unknowns associated to the stress tensor are for $i,j \\in \\bZ$\n",
    "\\begin{align*}\n",
    "    & \\sigma_{00}((i,j)\\diff x), &\n",
    "    & \\sigma_{11}((i,j)\\diff x), &\n",
    "    & \\sigma_{01}((i+1/2,j+1/2)\\diff x).\n",
    "\\end{align*}"
   ]
  },
  {
   "cell_type": "markdown",
   "id": "f40223a6-83f4-4518-9f0c-cab18b28743f",
   "metadata": {},
   "source": [
    "### 2.1 Standard finite differences implementation"
   ]
  },
  {
   "cell_type": "code",
   "execution_count": 7,
   "id": "99e0587c-2025-4760-b4e1-0fa72c6d4b15",
   "metadata": {
    "slideshow": {
     "slide_type": ""
    },
    "tags": [
     "ExportCode"
    ]
   },
   "outputs": [],
   "source": [
    "def eval_Virieux(qfun,pfun,X,dx,t,dt):\n",
    "    \"\"\"\n",
    "    Evaluate position and momentum at the given position and time, \n",
    "    taking into account spatial and temporal grid shifts\n",
    "    \"\"\"\n",
    "    vdim = len(X)\n",
    "    t2 = t+dt/2\n",
    "    if vdim==1:\n",
    "        _,X_1 = shifted_grids(X,dx)\n",
    "        q0_1 = qfun(t2,X_1)[0]\n",
    "        p0_1 = pfun(t, X_1)[0]\n",
    "        return (q0_1,),(p0_1,)\n",
    "    if vdim==2:\n",
    "        _,X_10,X_01,_ = shifted_grids(X,dx)\n",
    "        q0_10 = qfun(t2,X_10)[0]\n",
    "        q1_01 = qfun(t2,X_01)[1]\n",
    "        p0_10 = pfun(t, X_10)[0]\n",
    "        p1_01 = pfun(t, X_01)[1]\n",
    "        return (q0_10,q1_01),(p0_10,p1_01)\n",
    "    if vdim==3:\n",
    "        X_000,X_100,X_010,X_110,X_001,X_101,X_011,X_111 = shifted_grids(X,dx)\n",
    "        q0_100 = qfun(t2,X_100)[0]\n",
    "        q1_010 = qfun(t2,X_010)[1]\n",
    "        q2_001 = qfun(t2,X_001)[2]\n",
    "        p0_100 = pfun(t, X_100)[0]\n",
    "        p1_010 = pfun(t, X_010)[1]\n",
    "        p2_001 = pfun(t, X_001)[2]\n",
    "        return (q0_100,q1_010,q2_001),(p0_100,p1_010,p2_001)"
   ]
  },
  {
   "cell_type": "code",
   "execution_count": 8,
   "id": "a97ce98c-71ab-40a1-8a3e-f28a4c062983",
   "metadata": {
    "slideshow": {
     "slide_type": ""
    },
    "tags": [
     "ExportCode"
    ]
   },
   "outputs": [],
   "source": [
    "class Virieux2:\n",
    "    \"\"\"The two dimensional Virieux scheme.\"\"\"\n",
    "    def __init__(self,ρ,C,stag):\n",
    "        \"\"\"\n",
    "        Inputs : \n",
    "        - ρ : density, everywhere positive. \n",
    "        - C : Hooke tensor, assumes a VTI structure. Assumes C02=C12=0 and C symmetric.\n",
    "        - stag : staggered grid difference operators\n",
    "        \"\"\"\n",
    "        self.stag = stag\n",
    "        ar = stag.avg_right\n",
    "        # Variable locations on the grid shown after subscript\n",
    "        iρ = 1/ρ\n",
    "        self.iρ_10 = ar(iρ,0)\n",
    "        self.iρ_01 = ar(iρ,1) \n",
    "        self.C00_00 = C[0,0]\n",
    "        self.C01_00 = C[0,1]\n",
    "        self.C11_00 = C[1,1] \n",
    "        self.C22_11 = ar(C[2,2],axis=(0,1))\n",
    "\n",
    "    def step(self,q,p,dt):\n",
    "        \"\"\"\n",
    "        Inputs : \n",
    "        - q,p : position and momentum.\n",
    "        - dt : time step.\n",
    "        \"\"\"\n",
    "        # Variable locations shown after subscript\n",
    "        dl,dr = self.stag.diff_left, self.stag.diff_right\n",
    "        C00_00,C01_00,C10_00,C11_00,C22_11,iρ_10,iρ_01 = self.C00_00,self.C01_00,self.C01_00,self.C11_00,self.C22_11,self.iρ_10,self.iρ_01\n",
    "\n",
    "        q0_10,q1_01 = copy.deepcopy(q)\n",
    "        p0_10,p1_01 = copy.deepcopy(p)\n",
    "        \n",
    "        # Compute the strain tensor ϵ = (Dq+Dq^T)/2\n",
    "        ϵ00_00 = dl(q0_10,0) \n",
    "        ϵ11_00 = dl(q1_01,1) \n",
    "        ϵ01_11 = dr(q0_10,1) + dr(q1_01,0) # We omit the factor two in ϵ01 in view of Voigt's notation\n",
    "\n",
    "        # Compute the stress tensor\n",
    "        σ00_00 = C00_00*ϵ00_00+C01_00*ϵ11_00 \n",
    "        σ11_00 = C10_00*ϵ00_00+C11_00*ϵ11_00 \n",
    "        σ01_11 = C22_11*ϵ01_11 \n",
    "\n",
    "        # Stress divergence\n",
    "        dp0_10 = dr(σ00_00,0) + dl(σ01_11,1) \n",
    "        dp1_01 = dl(σ01_11,0) + dr(σ11_00,1)\n",
    "#        self.tmp = (dp0_10,dp1_01),(σ00_00,σ11_00,σ01_11),(ϵ00_00,ϵ11_00,ϵ01_11)\n",
    "\n",
    "        # Symplectic updates : first p, then q\n",
    "        p0_10 += dt*dp0_10 \n",
    "        p1_01 += dt*dp1_01 \n",
    "\n",
    "        q0_10 += dt*p0_10*iρ_10 \n",
    "        q1_01 += dt*p1_01*iρ_01\n",
    "\n",
    "        return (q0_10,q1_01),(p0_10,p1_01)"
   ]
  },
  {
   "cell_type": "code",
   "execution_count": 9,
   "id": "1f862c8e-3f8b-4e50-be33-545d9eea8cce",
   "metadata": {
    "slideshow": {
     "slide_type": ""
    },
    "tags": [
     "ExportCode"
    ]
   },
   "outputs": [],
   "source": [
    "class Virieux3:\n",
    "    \"\"\"The three dimensional Virieux scheme.\"\"\"\n",
    "    def __init__(self,ρ,C,stag):\n",
    "        \"\"\"\n",
    "        Inputs : \n",
    "        - ρ : density, everywhere positive. \n",
    "        - C : Hooke tensor, assumes a VTI structure. Assumes C02=C12=0 and C symmetric.\n",
    "        - stag : staggered grid difference operators\n",
    "        \"\"\"\n",
    "        self.stag = stag\n",
    "        ar = stag.avg_right\n",
    "        # Variable locations on the grid shown after subscript\n",
    "        iρ = 1/ρ\n",
    "        self.iρ_100 = ar(iρ,0)\n",
    "        self.iρ_010 = ar(iρ,1) \n",
    "        self.iρ_001 = ar(iρ,2) \n",
    "        self.C00_000 = C[0,0]\n",
    "        self.C01_000 = C[0,1]\n",
    "        self.C02_000 = C[0,2]\n",
    "        self.C11_000 = C[1,1] \n",
    "        self.C12_000 = C[1,2] \n",
    "        self.C22_000 = C[2,2] \n",
    "        # Voigt : 3 -> (1,2), 4->(0,2), 5->(0,1)\n",
    "        self.C33_011 = ar(C[3,3],axis=(1,2))\n",
    "        self.C44_101 = ar(C[4,4],axis=(0,2))\n",
    "        self.C55_110 = ar(C[5,5],axis=(0,1))\n",
    "\n",
    "    def step(self,q,p,dt):\n",
    "        \"\"\"\n",
    "        Inputs : \n",
    "        - q,p : position and momentum.\n",
    "        - dt : time step.\n",
    "        \"\"\"\n",
    "        # Variable locations shown after subscript\n",
    "        dl,dr = self.stag.diff_left, self.stag.diff_right\n",
    "        iρ_100,iρ_010,iρ_001, C00_000,C01_000,C02_000,C11_000,C12_000,C22_000, C33_011,C44_101,C55_110 = \\\n",
    "        self.iρ_100,self.iρ_010,self.iρ_001, self.C00_000,self.C01_000,self.C02_000,self.C11_000,self.C12_000,self.C22_000, self.C33_011,self.C44_101,self.C55_110\n",
    "\n",
    "        q0_100,q1_010,q2_001 = copy.deepcopy(q)\n",
    "        p0_100,p1_010,p2_001 = copy.deepcopy(p)\n",
    "        \n",
    "        # Compute the strain tensor ϵ = (Dq+Dq^T)/2\n",
    "        ϵ00_000 = dl(q0_100,0) \n",
    "        ϵ11_000 = dl(q1_010,1)\n",
    "        ϵ22_000 = dl(q2_001,2)\n",
    "        ϵ01_110 = dr(q0_100,1) + dr(q1_010,0) # We omit the factor two in ϵ01 in view of Voigt's notation\n",
    "        ϵ02_101 = dr(q0_100,2) + dr(q2_001,0) \n",
    "        ϵ12_011 = dr(q1_010,2) + dr(q2_001,1) \n",
    "\n",
    "        # Compute the stress tensor\n",
    "        σ00_000 = C00_000*ϵ00_000 + C01_000*ϵ11_000 + C02_000*ϵ22_000\n",
    "        σ11_000 = C01_000*ϵ00_000 + C11_000*ϵ11_000 + C12_000*ϵ22_000\n",
    "        σ22_000 = C02_000*ϵ00_000 + C12_000*ϵ11_000 + C22_000*ϵ22_000\n",
    "        # Voigt : 3 -> (1,2), 4->(0,2), 5->(0,1)\n",
    "        σ12_011 = C33_011*ϵ12_011\n",
    "        σ02_101 = C44_101*ϵ02_101\n",
    "        σ01_110 = C55_110*ϵ01_110\n",
    "\n",
    "        # Stress divergence\n",
    "        dp0_100 = dr(σ00_000,0) + dl(σ01_110,1) + dl(σ02_101,2) \n",
    "        dp1_010 = dl(σ01_110,0) + dr(σ11_000,1) + dl(σ12_011,2) \n",
    "        dp2_001 = dl(σ02_101,0) + dl(σ12_011,1) + dr(σ22_000,2) \n",
    "        self.tmp = (dp0_100,dp1_010,dp2_001),(σ00_000,σ11_000,σ22_000,σ01_110,σ02_101,σ12_011),(ϵ00_000,ϵ11_000,ϵ22_000,ϵ01_110,ϵ02_101,ϵ12_011)\n",
    "\n",
    "        # Symplectic updates : first p, then q\n",
    "        p0_100 += dt*dp0_100 \n",
    "        p1_010 += dt*dp1_010 \n",
    "        p2_001 += dt*dp2_001 \n",
    "\n",
    "        q0_100 += dt*p0_100*iρ_100 \n",
    "        q1_010 += dt*p1_010*iρ_010\n",
    "        q2_001 += dt*p2_001*iρ_001\n",
    "\n",
    "        return (q0_100,q1_010,q2_001),(p0_100,p1_010,p2_001)"
   ]
  },
  {
   "cell_type": "markdown",
   "id": "6cb9256a-2964-457e-9b81-d74adf4ac088",
   "metadata": {},
   "source": [
    "For completeness, we also implement the one dimensional case."
   ]
  },
  {
   "cell_type": "code",
   "execution_count": 10,
   "id": "9df3de38-2127-4d26-b4fa-d83d52b5720f",
   "metadata": {
    "slideshow": {
     "slide_type": ""
    },
    "tags": [
     "ExportCode"
    ]
   },
   "outputs": [],
   "source": [
    "class Virieux1:\n",
    "    \"\"\"The two dimensional Virieux scheme.\"\"\"\n",
    "    def __init__(self,ρ,C,stag):\n",
    "        \"\"\"\n",
    "        Inputs : \n",
    "        - ρ : density, everywhere positive. \n",
    "        - C : Hooke tensor, assumes a VTI structure. Assumes C02=C12=0 and C symmetric.\n",
    "        - stag : staggered grid difference operators\n",
    "        \"\"\"\n",
    "        self.stag = stag\n",
    "        ar = stag.avg_right\n",
    "        # Variable locations on the grid shown after subscript\n",
    "        iρ = 1/ρ\n",
    "        self.iρ_1 = ar(iρ,0)\n",
    "        self.C00_0 = C[0,0]\n",
    "\n",
    "    def step(self,q,p,dt):\n",
    "        \"\"\"\n",
    "        Inputs : \n",
    "        - q,p : position and momentum.\n",
    "        - dt : time step.\n",
    "        \"\"\"\n",
    "        # Variable locations shown after subscript\n",
    "        dl,dr = self.stag.diff_left, self.stag.diff_right\n",
    "        C00_0,iρ_1 = self.C00_0,self.iρ_1\n",
    "\n",
    "        q0_1, = copy.deepcopy(q)\n",
    "        p0_1, = copy.deepcopy(p)\n",
    "        \n",
    "        # Compute the strain tensor ϵ = (Dq+Dq^T)/2\n",
    "        ϵ00_0 = dl(q0_1,0) \n",
    "\n",
    "        # Compute the stress tensor\n",
    "        σ00_0 = C00_0*ϵ00_0\n",
    "\n",
    "        # Stress divergence\n",
    "        dp0_1 = dr(σ00_0,0)\n",
    "\n",
    "        # Symplectic updates : first p, then q\n",
    "        p0_1 += dt*dp0_1 \n",
    "        q0_1 += dt*p0_1*iρ_1 \n",
    "\n",
    "        return (q0_1,),(p0_1,)"
   ]
  },
  {
   "cell_type": "markdown",
   "id": "6fbcb8b0-52b3-4ff7-b6c3-6ac3fb657f73",
   "metadata": {},
   "source": [
    "### 2.2 As a symplectic scheme\n",
    "\n",
    "We implement the Virieux scheme as a symplectic scheme. On the positive side, we import all the associated techniques (higher order schemes, invariant energies, backpropagation, ...). One could also argue that this implementation is more compact and clear. On the negative side, there is the overhead of storing a sparse matrix, and of the initial step where this matrix is assembled. "
   ]
  },
  {
   "cell_type": "code",
   "execution_count": 11,
   "id": "073a00c8-c1e1-4e87-adb9-df91b12e4bb4",
   "metadata": {
    "slideshow": {
     "slide_type": ""
    },
    "tags": [
     "ExportCode"
    ]
   },
   "outputs": [],
   "source": [
    "def VirieuxH1(ρ,C,stag,X):\n",
    "    dl = stag.diff_left\n",
    "    s = Virieux1(ρ,C,stag)\n",
    "    def PotentialEnergy(q):\n",
    "        q0_1, = q\n",
    "        ϵ00_0 = dl(q0_1,0) # Compute the strain tensor ϵ = (Dq+Dq^T)/2\n",
    "        return 0.5*s.C00_0*ϵ00_0**2\n",
    "    def KineticEnergy(p):\n",
    "        p0_1, = p\n",
    "        return 0.5*s.iρ_1*p0_1**2\n",
    "    H = QuadraticHamiltonian(PotentialEnergy,KineticEnergy)\n",
    "    H.set_spmat(np.zeros_like(X)) # Replaces quadratic functions with sparse matrices\n",
    "    return H\n",
    "\n",
    "def VirieuxH2(ρ,C,stag,X,S=None):\n",
    "    dl,dr = stag.diff_left,stag.diff_right\n",
    "    s = Virieux2(ρ,C,stag)\n",
    "    def PotentialEnergy(q):\n",
    "        q0_10,q1_01 = q\n",
    "        ϵ00_00 = dl(q0_10,0) # Compute the strain tensor ϵ = (Dq+Dq^T)/2\n",
    "        ϵ11_00 = dl(q1_01,1) \n",
    "        ϵ01_11 = dr(q0_10,1) + dr(q1_01,0) # We omit the factor two in ϵ01 in view of Voigt's notation\n",
    "        if S is not None: # Additional term arising in topographic changes of variables\n",
    "            S00_00 = S[0,0]\n",
    "            S11_00 = S[1,1]\n",
    "            S01_11 = ar(2*S[0,1],(1+0,1+1))\n",
    "            q_00 = ad.array((al(q0_10,0),al(q1_01,1)))\n",
    "            q_11 = ad.array((ar(q0_10,1),ar(q1_01,1)))\n",
    "            for ϵ_,S_,q_ in ((ϵ_00,S_00,q_00),(ϵ_11,S_11,q_11)): ϵ_ -= np.sum(S_*q_,axis=2)\n",
    "        return 0.5*(s.C00_00*ϵ00_00**2 + 2*s.C01_00*ϵ00_00*ϵ11_00 + s.C11_00*ϵ11_00**2 + s.C22_11*ϵ01_11**2)\n",
    "    def KineticEnergy(p):\n",
    "        p0_10,p1_01 = p\n",
    "        return 0.5*(s.iρ_10*p0_10**2 + s.iρ_01*p1_01**2)\n",
    "    H = QuadraticHamiltonian(PotentialEnergy,KineticEnergy); H.set_spmat(np.zeros_like(X)); return H\n",
    "    \n",
    "def VirieuxH3(ρ,C,stag,X):\n",
    "    dl,dr = stag.diff_left,stag.diff_right\n",
    "    s = Virieux3(ρ,C,stag)\n",
    "    def PotentialEnergy(q):\n",
    "        q0_100,q1_010,q2_001 = q\n",
    "        # Compute the strain tensor ϵ = (Dq+Dq^T)/2\n",
    "        ϵ00_000 = dl(q0_100,0) \n",
    "        ϵ11_000 = dl(q1_010,1)\n",
    "        ϵ22_000 = dl(q2_001,2)\n",
    "        ϵ01_110 = dr(q0_100,1) + dr(q1_010,0) # We omit the factor two in ϵ01 in view of Voigt's notation\n",
    "        ϵ02_101 = dr(q0_100,2) + dr(q2_001,0) \n",
    "        ϵ12_011 = dr(q1_010,2) + dr(q2_001,1) \n",
    "        # Compute the stress tensor\n",
    "        σ00_000 = s.C00_000*ϵ00_000 + s.C01_000*ϵ11_000 + s.C02_000*ϵ22_000\n",
    "        σ11_000 = s.C01_000*ϵ00_000 + s.C11_000*ϵ11_000 + s.C12_000*ϵ22_000\n",
    "        σ22_000 = s.C02_000*ϵ00_000 + s.C12_000*ϵ11_000 + s.C22_000*ϵ22_000\n",
    "        # Voigt : 3 -> (1,2), 4->(0,2), 5->(0,1)\n",
    "        σ12_011 = s.C33_011*ϵ12_011\n",
    "        σ02_101 = s.C44_101*ϵ02_101\n",
    "        σ01_110 = s.C55_110*ϵ01_110\n",
    "        return 0.5*(ϵ00_000*σ00_000 + ϵ11_000*σ11_000 + ϵ22_000*σ22_000 + ϵ01_110*σ01_110 + ϵ02_101*σ02_101 + ϵ12_011*σ12_011)\n",
    "    def KineticEnergy(p):\n",
    "        p0_100,p1_010,p2_001 = p\n",
    "        return 0.5*(s.iρ_100*p0_100**2 + s.iρ_010*p1_010**2 + s.iρ_001*p2_001**2)\n",
    "    H = QuadraticHamiltonian(PotentialEnergy,KineticEnergy); H.set_spmat(np.zeros_like(X)); return H"
   ]
  },
  {
   "cell_type": "markdown",
   "id": "89ebdb71-eac9-44bb-a3db-682ecc0c1912",
   "metadata": {},
   "source": [
    "Let us check that the different scheme implementations yield identical results."
   ]
  },
  {
   "cell_type": "code",
   "execution_count": 12,
   "id": "82821cfc-ceda-40fb-a2bb-fa7443ea5433",
   "metadata": {},
   "outputs": [],
   "source": [
    "for vdim,Nx,order_x in [\n",
    "    (1,10,2),(2,12,2),(2,12,4),(3,9,2)\n",
    "]:\n",
    "    np.random.seed(42)\n",
    "    shape = (Nx,)*vdim\n",
    "    X,dx = make_domain(Nx,vdim)\n",
    "    stag = staggered(dx,order_x)\n",
    "    q0 = np.random.rand(vdim,*shape)\n",
    "    p0 = np.random.rand(vdim,*shape)\n",
    "    ρ = 0.5+np.random.rand(*shape)\n",
    "    symdim = int((vdim*(vdim+1))//2)\n",
    "    C = MakeRandomTensor(symdim,shape,relax=0.5) \n",
    "    # Set the non-VTI coefficients to zero (would be ignored anyway)\n",
    "    for i in range(symdim): \n",
    "        for j in range(symdim):\n",
    "            if i>=vdim and j>=vdim and i!=j: C[i,j]=0\n",
    "    dt = 0.1\n",
    "    \n",
    "    Virieux  = (None,Virieux1, Virieux2, Virieux3 )[vdim]    \n",
    "    VirieuxH = (None,VirieuxH1,VirieuxH2,VirieuxH3)[vdim]  \n",
    "    scheme  = Virieux( ρ,C,stag)\n",
    "    schemeH = VirieuxH(ρ,C,stag,X)\n",
    "    q1,p1   = scheme.step(    q0,p0,dt)\n",
    "    q1H,p1H = schemeH.Euler_p(q0,p0,dt)\n",
    "\n",
    "    assert np.allclose(q1,q1H) \n",
    "    assert np.allclose(p1,p1H) "
   ]
  },
  {
   "cell_type": "markdown",
   "id": "bc0948d1-9366-43ca-9959-08dc49c0ce0b",
   "metadata": {},
   "source": [
    "## 3. The Lebedev scheme\n",
    "\n",
    "The two dimensional Lebedev scheme consists of two Virieux schemes, weakly coupled through the coefficients $C_{02}$ and $C_{12}$ of the Hooke tensor. There are four coupled Virieux schemes in three dimensions. On the other hand, one dimensional Lebedev scheme is equivalent to the Virieux scheme.\n",
    "\n",
    "The Lebedev scheme uses a staggered grid, and locates the variables as follows.  Compare with the Virieux schemes which stores only one component at each of these positions. \n",
    "\n",
    "- *position and momentum*. All components are stored at $(i+1/2,j)\\diff x$ and $(i,j+1/2)\\diff x$ in two dimensions. (At $(i+1/2,j,k)\\diff x$, $(i,j+1/2,k)\\diff x$, $(i,j,k+1/2)\\diff x$ and $(i+1/2,j+1/2,k+1/2)\\diff x$ in three dimensions.)\n",
    "- *stress and strain*. All components are stored at $(i,j)\\diff x$ and $(i+1/2,j+1/2) \\diff x$ in two dimensions. (At $(i,j,k)\\diff x$, $(i+1/2,j+1/2,k)\\diff x$, $(i+1/2,j,k+1/2)\\diff x$ and $(i,j+1/2,k+1/2)\\diff x$ in three dimensions.)"
   ]
  },
  {
   "cell_type": "markdown",
   "id": "cec42914-a22b-49e9-9317-89bb01f9e364",
   "metadata": {},
   "source": [
    "### 3.1 Finite differences implementation"
   ]
  },
  {
   "cell_type": "code",
   "execution_count": 13,
   "id": "f49b7ab3-d4f7-44e2-bc08-5a4bc33d7e65",
   "metadata": {
    "slideshow": {
     "slide_type": ""
    },
    "tags": [
     "ExportCode"
    ]
   },
   "outputs": [],
   "source": [
    "def eval_Lebedev(qfun,pfun,X,dx,t,dt):\n",
    "    \"\"\"\n",
    "    Evaluate position and momentum at the given position and time, \n",
    "    taking into account spatial and temporal grid shifts\n",
    "    \"\"\"\n",
    "    t2=t+dt/2\n",
    "    vdim=len(X)\n",
    "    if vdim==1:\n",
    "        _,X_1 = shifted_grids(X,dx)\n",
    "        return qfun(t2,X_1),pfun(t,X_1)\n",
    "    if vdim==2:\n",
    "        _,X_10,X_01,_ = shifted_grids(X,dx)\n",
    "        q_10 = qfun(t2,X_10)\n",
    "        q_01 = qfun(t2,X_01)\n",
    "        p_10 = pfun(t ,X_10)\n",
    "        p_01 = pfun(t ,X_01)\n",
    "        return (q_10,q_01),(p_10,p_01) # Geometry is second\n",
    "    if vdim==3:\n",
    "        X_000,X_100,X_010,X_110,X_001,X_101,X_011,X_111 = shifted_grids(X,dx)\n",
    "        q_100 = qfun(t2,X_100)\n",
    "        q_010 = qfun(t2,X_010)\n",
    "        q_001 = qfun(t2,X_001)\n",
    "        q_111 = qfun(t2,X_111)\n",
    "        p_100 = pfun(t ,X_100)\n",
    "        p_010 = pfun(t ,X_010)\n",
    "        p_001 = pfun(t ,X_001)\n",
    "        p_111 = pfun(t ,X_111)\n",
    "        return (q_100,q_010,q_001,q_111), (p_100,p_010,p_001,p_111)"
   ]
  },
  {
   "cell_type": "code",
   "execution_count": 14,
   "id": "30017236-b06f-403a-870e-153de776f3fa",
   "metadata": {
    "slideshow": {
     "slide_type": ""
    },
    "tags": [
     "ExportCode"
    ]
   },
   "outputs": [],
   "source": [
    "class Lebedev2:\n",
    "    \"\"\"The two dimensional Lebedev scheme\"\"\"\n",
    "    def __init__(self,ρ,C,stag):\n",
    "        \"\"\"\n",
    "        Inputs : \n",
    "        - ρ : density, everywhere positive. \n",
    "        - C : Hooke tensor, assumed to be symmetric.\n",
    "        - stag : staggered grid difference operators\n",
    "        \"\"\"\n",
    "        self.stag = stag\n",
    "        ar = stag.avg_right\n",
    "        # Variable location on the grid shown after underscore\n",
    "        iρ = 1/ρ \n",
    "        self.iρ_10 = ar(iρ,0) \n",
    "        self.iρ_01 = ar(iρ,1) \n",
    "        self.C_00 = C \n",
    "        self.C_11 = ar(C,axis=(2+0,2+1)) \n",
    "\n",
    "    def step(self,q,p,dt):\n",
    "        \"\"\"\n",
    "        Inputs : \n",
    "        - q,p : position and momentum.\n",
    "        - dt : time step.\n",
    "        \"\"\"\n",
    "        dl,dr = self.stag.diff_left, self.stag.diff_right\n",
    "        C_00,C_11,iρ_10,iρ_01 = self.C_00,self.C_11,self.iρ_10,self.iρ_01\n",
    "         \n",
    "        # Variable location on the grid shown after underscore\n",
    "        (q0_10,q1_10), (q0_01,q1_01) = copy.deepcopy(q)\n",
    "        (p0_10,p1_10), (p0_01,p1_01) = copy.deepcopy(p)\n",
    "\n",
    "        # Compute the strain tensor ϵ = (Dq+Dq^T)/2\n",
    "        ϵ00_00 = dl(q0_10,0) \n",
    "        ϵ11_00 = dl(q1_01,1) \n",
    "        ϵ01_00 = dl(q0_01,1)+dl(q1_10,0) \n",
    "\n",
    "        ϵ00_11 = dr(q0_01,0)\n",
    "        ϵ11_11 = dr(q1_10,1)\n",
    "        ϵ01_11 = dr(q0_10,1) + dr(q1_01,0) # We omit the factor two in ϵ01 in view of Voigt's notation\n",
    "        \n",
    "        # Compute the stress tensor\n",
    "        σ00_00 = C_00[0,0]*ϵ00_00 + C_00[0,1]*ϵ11_00 + C_00[0,2]*ϵ01_00 \n",
    "        σ11_00 = C_00[1,0]*ϵ00_00 + C_00[1,1]*ϵ11_00 + C_00[1,2]*ϵ01_00 \n",
    "        σ01_00 = C_00[2,0]*ϵ00_00 + C_00[2,1]*ϵ11_00 + C_00[2,2]*ϵ01_00\n",
    "\n",
    "        σ00_11 = C_11[0,0]*ϵ00_11 + C_11[0,1]*ϵ11_11 + C_11[0,2]*ϵ01_11 \n",
    "        σ11_11 = C_11[1,0]*ϵ00_11 + C_11[1,1]*ϵ11_11 + C_11[1,2]*ϵ01_11 \n",
    "        σ01_11 = C_11[2,0]*ϵ00_11 + C_11[2,1]*ϵ11_11 + C_11[2,2]*ϵ01_11\n",
    "\n",
    "        # Stress divergence\n",
    "        dp0_10 = dr(σ00_00,0) + dl(σ01_11,1) \n",
    "        dp1_01 = dl(σ01_11,0) + dr(σ11_00,1) \n",
    "\n",
    "        dp0_01 = dl(σ00_11,0) + dr(σ01_00,1) \n",
    "        dp1_10 = dr(σ01_00,0) + dl(σ11_11,1) \n",
    "#        self.tmp = (dp0_10,dp1_01),(σ00_00,σ11_00,σ01_11),(ϵ00_00,ϵ11_00,ϵ01_11)\n",
    "\n",
    "        # Symplectic updates : first p, then q\n",
    "        p0_10 += dt*dp0_10 \n",
    "        p1_10 += dt*dp1_10 \n",
    "        p0_01 += dt*dp0_01 \n",
    "        p1_01 += dt*dp1_01 \n",
    "\n",
    "        q0_10 += dt*p0_10*iρ_10\n",
    "        q1_10 += dt*p1_10*iρ_10\n",
    "        q0_01 += dt*p0_01*iρ_01\n",
    "        q1_01 += dt*p1_01*iρ_01\n",
    "\n",
    "        return ((q0_10,q1_10), (q0_01,q1_01)), ((p0_10,p1_10), (p0_01,p1_01))"
   ]
  },
  {
   "cell_type": "code",
   "execution_count": 15,
   "id": "55d9dcde-d967-4cb8-8969-96c5cbd8e619",
   "metadata": {
    "slideshow": {
     "slide_type": ""
    },
    "tags": [
     "ExportCode"
    ]
   },
   "outputs": [],
   "source": [
    "class Lebedev3:\n",
    "    \"\"\"The three dimensional Lebedev scheme\"\"\"\n",
    "    def __init__(self,ρ,C,stag):\n",
    "        self.stag = stag\n",
    "        ar = stag.avg_right\n",
    "        # Variable location on the grid shown after underscore\n",
    "        iρ = 1/ρ \n",
    "        self.iρ_100 = ar(iρ,0) \n",
    "        self.iρ_010 = ar(iρ,1)\n",
    "        self.iρ_001 = ar(iρ,2)\n",
    "        self.iρ_111 = ar(iρ,(0,1,2))\n",
    "        self.C_000 = C \n",
    "        self.C_110 = ar(C,axis=(2+0,2+1)) \n",
    "        self.C_101 = ar(C,axis=(2+0,2+2)) \n",
    "        self.C_011 = ar(C,axis=(2+1,2+2)) \n",
    "\n",
    "    def step(self,q,p,dt):\n",
    "        q_100,q_010,q_001,q_111 = copy.deepcopy(q) \n",
    "        p_100,p_010,p_001,p_111 = copy.deepcopy(p)\n",
    "        dl,dr = self.stag.diff_left, self.stag.diff_right\n",
    "        iρ_100,iρ_010,iρ_001,iρ_111, C_000,C_110,C_101,C_011 = self.iρ_100,self.iρ_010,self.iρ_001,self.iρ_111, self.C_000,self.C_110,self.C_101,self.C_011\n",
    "\n",
    "        # Compute the strain tensor ϵ = (Dq+Dq^T)/2\n",
    "        # Voigt convention : 00,11,22, 12,02,01\n",
    "        ϵ_000 = (dl(q_100[0],0), dl(q_010[1],1), dl(q_001[2],2), dl(q_001[1],2)+dl(q_010[2],1), dl(q_001[0],2)+dl(q_100[2],0), dl(q_010[0],1)+dl(q_100[1],0) )\n",
    "        ϵ_110 = (dr(q_010[0],0), dr(q_100[1],1), dl(q_111[2],2), dl(q_111[1],2)+dr(q_100[2],1), dl(q_111[0],2)+dr(q_010[2],0), dr(q_100[0],1)+dr(q_010[1],0) )\n",
    "        ϵ_101 = (dr(q_001[0],0), dl(q_111[1],1), dr(q_100[2],2), dr(q_100[1],2)+dl(q_111[2],1), dr(q_100[0],2)+dr(q_001[2],0), dl(q_111[0],1)+dr(q_001[1],0) )\n",
    "        ϵ_011 = (dl(q_111[0],0), dr(q_001[1],1), dr(q_010[2],2), dr(q_010[1],2)+dr(q_001[2],1), dr(q_010[0],2)+dl(q_111[2],0), dr(q_001[0],1)+dl(q_111[1],0) )\n",
    "\n",
    "        # Compute the stress tensor, as a matrix-vector product\n",
    "        σ_000 = [sum(C_000[i,j]*ϵ_000[j] for j in range(6)) for i in range(6)]\n",
    "        σ_110 = [sum(C_110[i,j]*ϵ_110[j] for j in range(6)) for i in range(6)]\n",
    "        σ_101 = [sum(C_101[i,j]*ϵ_101[j] for j in range(6)) for i in range(6)]\n",
    "        σ_011 = [sum(C_011[i,j]*ϵ_011[j] for j in range(6)) for i in range(6)]\n",
    "\n",
    "        # Stress divergence  [0,5,4]\n",
    "        # Voigt convention   [5,1,3]\n",
    "        #                    [4,3,2]\n",
    "        dp_100 = (dr(σ_000[0],0) + dl(σ_110[5],1) + dl(σ_101[4],2), \n",
    "                  dr(σ_000[5],0) + dl(σ_110[1],1) + dl(σ_101[3],2), \n",
    "                  dr(σ_000[4],0) + dl(σ_110[3],1) + dl(σ_101[2],2) )\n",
    "        \n",
    "        dp_010 = (dl(σ_110[0],0) + dr(σ_000[5],1) + dl(σ_011[4],2), \n",
    "                  dl(σ_110[5],0) + dr(σ_000[1],1) + dl(σ_011[3],2), \n",
    "                  dl(σ_110[4],0) + dr(σ_000[3],1) + dl(σ_011[2],2) )\n",
    "        \n",
    "        dp_001 = (dl(σ_101[0],0) + dl(σ_011[5],1) + dr(σ_000[4],2), \n",
    "                  dl(σ_101[5],0) + dl(σ_011[1],1) + dr(σ_000[3],2), \n",
    "                  dl(σ_101[4],0) + dl(σ_011[3],1) + dr(σ_000[2],2) )\n",
    "        \n",
    "        dp_111 = (dr(σ_011[0],0) + dr(σ_101[5],1) + dr(σ_110[4],2), \n",
    "                  dr(σ_011[5],0) + dr(σ_101[1],1) + dr(σ_110[3],2), \n",
    "                  dr(σ_011[4],0) + dr(σ_101[3],1) + dr(σ_110[2],2) )\n",
    "\n",
    "        self.tmp = (dp_100,dp_010,dp_001,dp_111), (σ_000,σ_110,σ_101,σ_011), (ϵ_000,ϵ_110,ϵ_101,ϵ_011)\n",
    "        \n",
    "        # Symplectic updates : first p, then q\n",
    "        for i in range(3):\n",
    "            p_100[i] += dt*dp_100[i]\n",
    "            p_010[i] += dt*dp_010[i]\n",
    "            p_001[i] += dt*dp_001[i]\n",
    "            p_111[i] += dt*dp_111[i]\n",
    "\n",
    "        for i in range(3):\n",
    "            q_100[i] += dt*iρ_100*p_100[i]\n",
    "            q_010[i] += dt*iρ_010*p_010[i]\n",
    "            q_001[i] += dt*iρ_001*p_001[i]\n",
    "            q_111[i] += dt*iρ_111*p_111[i]\n",
    "\n",
    "        return (q_100,q_010,q_001,q_111), (p_100,p_010,p_001,p_111)"
   ]
  },
  {
   "cell_type": "markdown",
   "id": "5b849693-0159-4486-ba63-f33f331b11c8",
   "metadata": {},
   "source": [
    "### 3.2 Symplectic implementation\n",
    "\n",
    "We provide a symplectic implementation of the Lebedev scheme, with the same tradeoffs as for the Virieux case."
   ]
  },
  {
   "cell_type": "code",
   "execution_count": 16,
   "id": "c8e03f5e-ee2d-4ddd-838d-5f4e8874f7ea",
   "metadata": {
    "slideshow": {
     "slide_type": ""
    },
    "tags": [
     "ExportCode"
    ]
   },
   "outputs": [],
   "source": [
    "def LebedevH2(ρ,C,stag,X):\n",
    "    dl,dr,al,ar = stag.diff_left,stag.diff_right,stag.avg_left,stag.avg_right\n",
    "    s = Lebedev2(ρ,C,stag)\n",
    "    def PotentialEnergy(q):\n",
    "        q_10,q_01 = q\n",
    "        # Compute the strain tensor ϵ = (Dq+Dq^T)/2. Voigt convention : 00,11, 01\n",
    "        ϵ_00 = ad.array((dl(q_10[0],0),dl(q_01[1],1), dl(q_01[0],1)+dl(q_10[1],0)))\n",
    "        ϵ_11 = ad.array((dr(q_01[0],0),dr(q_10[1],1), dr(q_10[0],1)+dr(q_01[1],0)))\n",
    "        return 0.5*sum(lp.dot_VAV(ϵ_,C_,ϵ_) for (ϵ_,C_) in ((ϵ_00,s.C_00),(ϵ_11,s.C_11)))\n",
    "    def KineticEnergy(p):\n",
    "        p_10,p_01 = p\n",
    "        return 0.5*sum(p_**2 * iρ_ for (p_,iρ_) in ((p_10,s.iρ_10),(p_01,s.iρ_01)))\n",
    "    H = QuadraticHamiltonian(PotentialEnergy,KineticEnergy); H.set_spmat(np.zeros_like(X,shape=(2,*X.shape))); return H\n",
    "     \n",
    "def LebedevH3(ρ,C,stag,X):\n",
    "    dl,dr = stag.diff_left,stag.diff_right\n",
    "    s = Lebedev3(ρ,C,stag)\n",
    "    def PotentialEnergy(q):\n",
    "        q_100,q_010,q_001,q_111 = q\n",
    "        # Compute the strain tensor ϵ = (Dq+Dq^T)/2. Voigt convention : 00,11,22, 12,02,01\n",
    "        ϵ_000 = ad.array((dl(q_100[0],0), dl(q_010[1],1), dl(q_001[2],2), dl(q_001[1],2)+dl(q_010[2],1), dl(q_001[0],2)+dl(q_100[2],0), dl(q_010[0],1)+dl(q_100[1],0) ))\n",
    "        ϵ_110 = ad.array((dr(q_010[0],0), dr(q_100[1],1), dl(q_111[2],2), dl(q_111[1],2)+dr(q_100[2],1), dl(q_111[0],2)+dr(q_010[2],0), dr(q_100[0],1)+dr(q_010[1],0) ))\n",
    "        ϵ_101 = ad.array((dr(q_001[0],0), dl(q_111[1],1), dr(q_100[2],2), dr(q_100[1],2)+dl(q_111[2],1), dr(q_100[0],2)+dr(q_001[2],0), dl(q_111[0],1)+dr(q_001[1],0) ))\n",
    "        ϵ_011 = ad.array((dl(q_111[0],0), dr(q_001[1],1), dr(q_010[2],2), dr(q_010[1],2)+dr(q_001[2],1), dr(q_010[0],2)+dl(q_111[2],0), dr(q_001[0],1)+dl(q_111[1],0) ))\n",
    "        return 0.5*sum(lp.dot_VAV(ϵ_,C_,ϵ_) for (ϵ_,C_) in ((ϵ_000,s.C_000),(ϵ_110,s.C_110),(ϵ_101,s.C_101),(ϵ_011,s.C_011)))\n",
    "    def KineticEnergy(p):\n",
    "        p_100,p_010,p_001,p_111 = p\n",
    "        return 0.5*sum(p_**2 * iρ_ for (p_,iρ_) in ((p_100,s.iρ_100),(p_010,s.iρ_010),(p_001,s.iρ_001),(p_111,s.iρ_111)))\n",
    "    H = QuadraticHamiltonian(PotentialEnergy,KineticEnergy); H.set_spmat(np.zeros_like(X,shape=(4,*X.shape))); return H\n",
    "    "
   ]
  },
  {
   "cell_type": "markdown",
   "id": "1f7dcfc7-a916-4f22-84ec-5d250601da4e",
   "metadata": {},
   "source": [
    "Let us check that the symplectic and original implementations yield identical results."
   ]
  },
  {
   "cell_type": "code",
   "execution_count": 17,
   "id": "83693dc0-3f13-4bca-8ece-51316bbda7e8",
   "metadata": {},
   "outputs": [],
   "source": [
    "for vdim,Nx,order_x in [\n",
    "    (2,12,2),(2,12,4),(3,9,2)\n",
    "]:\n",
    "    if vdim!=2: break\n",
    "    np.random.seed(42)\n",
    "    shape = (Nx,)*vdim\n",
    "    X,dx = make_domain(Nx,vdim)\n",
    "    stag = staggered(dx,order_x)\n",
    "    q0 = np.random.rand(2**(vdim-1),vdim,*shape)\n",
    "    p0 = np.random.rand(2**(vdim-1),vdim,*shape)\n",
    "    ρ = 0.5+np.random.rand(*shape)\n",
    "    symdim = int((vdim*(vdim+1))//2)\n",
    "    C = MakeRandomTensor(symdim,shape,relax=0.5) \n",
    "    dt = 0.1\n",
    "    \n",
    "    Lebedev  = (None,None,Lebedev2, Lebedev3 )[vdim]    \n",
    "    LebedevH = (None,None,LebedevH2,LebedevH3)[vdim]  \n",
    "    scheme  = Lebedev( ρ,C,stag)\n",
    "    schemeH = LebedevH(ρ,C,stag,X)\n",
    "    q1,p1   = scheme.step(    q0,p0,dt)\n",
    "    q1H,p1H = schemeH.Euler_p(q0,p0,dt)\n",
    "\n",
    "    assert np.allclose(q1,q1H) \n",
    "    assert np.allclose(p1,p1H) "
   ]
  },
  {
   "cell_type": "code",
   "execution_count": 109,
   "id": "2e6153e4-c750-4c77-bcca-0d3382303cc8",
   "metadata": {
    "slideshow": {
     "slide_type": ""
    },
    "tags": [
     "ExportCode"
    ]
   },
   "outputs": [],
   "source": [
    "def LebedevH2_ext(M,C,stag,X,S=None):\n",
    "    dl,dr,al,ar = stag.diff_left,stag.diff_right,stag.avg_left,stag.avg_right\n",
    "    M_10 = ar(M,2+0) \n",
    "    M_01 = ar(M,2+1) \n",
    "    C_00 = C \n",
    "    C_11 = ar(C,axis=(2+0,2+1)) \n",
    "    def PotentialEnergy(q):\n",
    "        q_10,q_01 = q\n",
    "        # Compute the strain tensor ϵ = (Dq+Dq^T)/2. Voigt convention : 00,11, 01\n",
    "        ϵ_00 = ad.array((dl(q_10[0],0),dl(q_01[1],1), dl(q_01[0],1)+dl(q_10[1],0)))\n",
    "        ϵ_11 = ad.array((dr(q_01[0],0),dr(q_10[1],1), dr(q_10[0],1)+dr(q_01[1],0)))\n",
    "        if S is not None: # Additional term arising in topographic changes of variables\n",
    "            S_00 = ad.array((S[0,0],S[1,1],2*S[0,1]))\n",
    "            S_11 = ar(S_00,(2+0,2+1))\n",
    "            q_00 = 0.5*(al(q_10,1+0)+al(q_01,1+1))\n",
    "            q_11 = 0.5*(ar(q_10,1+1)+ar(q_01,1+0))\n",
    "            for ϵ_,S_,q_ in ((ϵ_00,S_00,q_00),(ϵ_11,S_11,q_11)): ϵ_ -= np.sum(S_*q_,axis=1)\n",
    "        return 0.5*sum(lp.dot_VAV(ϵ_,C_,ϵ_) for (ϵ_,C_) in ((ϵ_00,C_00),(ϵ_11,C_11)))\n",
    "    def KineticEnergy(p):\n",
    "        p_10,p_01 = p\n",
    "        return 0.5*(p_10[None,:]*p_10[:,None]*M_10 + p_01[None,:]*p_01[:,None]*M_01) \n",
    "    H = QuadraticHamiltonian(PotentialEnergy,KineticEnergy); H.set_spmat(np.zeros_like(X,shape=(2,*X.shape))); return H"
   ]
  },
  {
   "cell_type": "markdown",
   "id": "21fe5752-0428-46f6-b6e7-858ee25dbe96",
   "metadata": {},
   "source": [
    "This slightly more general variant also works with the coefficients obtained through changes of variables, see the notebook on [high order schemes for the wave equations](HighOrderWaves.ipynb)."
   ]
  },
  {
   "cell_type": "markdown",
   "id": "fb7a1397-c6fc-4c9d-891c-c65d7f7f6996",
   "metadata": {},
   "source": [
    "## 4. Dispersion relations\n",
    "\n",
    "**Continuous setting.**\n",
    "Consider a plane wave \n",
    "\\begin{align*}\n",
    "    q(t,x) &= w \\be(\\<\\kw,x\\> - \\omega t), &\n",
    "    p(t,x) &= v \\be(\\<\\kw,x\\> - \\omega t),\n",
    "\\end{align*}\n",
    "where $\\kw$ is the wavenumber, $\\omega$ is the pulsation, and $\\be(s) := \\exp(\\ri s)$.\n",
    "\n",
    "If this wave obeys the elastic wave equation, with constant coefficients, then one easily checks that \n",
    "\\begin{align*}\n",
    "    -\\ri\\omega\\, v &= C[\\ri\\kw] w, &\n",
    "    -\\ri\\omega\\, w &= v/\\rho,\n",
    "\\end{align*}\n",
    "where $C[\\kw]_{il} := \\sum_{jk} C_{ijkl} \\kw_i \\kw_l$.\n",
    "\n",
    "Note that this relation implies that $w$ is an eigenvector of $C[\\kw]$, more precisely $\\rho \\omega^2 w = C[\\ri\\kw] w$.\n",
    "\n",
    "**Discrete setting.**\n",
    "We first define two helper functions, which correspond to fourier transforms of first order finite difference operators:\n",
    "\\begin{align*}\n",
    "    \\rI_2^h(s) &\n",
    "    := \\frac{\\exp(\\ri s h/2) - \\exp(\\ri s h/2)} {\\ri h} \n",
    "    = \\frac{\\sin(s h/2)}{h/2} \n",
    "    = s - \\frac{ s^3 h^2} {24} +  \\cO(h^4), \\\\\n",
    "    \\rI_4^h(s) &\n",
    "    := \\frac 9 8 \\frac{\\exp(\\ri s h/2) - \\exp(\\ri s h/2)} {\\ri h} -\\frac 1 {24} \\frac{\\exp(3\\ri s h/2) - \\exp(3\\ri s h/2)} {\\ri h} \n",
    "    = \\frac 9 8 \\frac{\\sin(s h/2)}{h/2}  - \\frac 1 {24} \\frac{\\sin(3 s h/2)}{h/2}\n",
    "    = s - \\frac {3 s^5 h^4}{640} + \\cO(h^6).\n",
    "\\end{align*}\n",
    "These expression are second order and fourth order approximations of the identity, respectively. The original ``staggered'' one dimensional finite difference operators are \n",
    "\\begin{align*}\n",
    "    \\frac{u(x+h/2)-u(x-h/2)} h &= u'(x) + \\cO(h^2), \\\\\n",
    "    \\frac 9 8 \\frac{u(x+h/2)-u(x-h/2)} h - \\frac 1 8 \\frac{u(x+3h/2)-u(x-3h/2)} {3h} &= u'(x) + \\cO(h^4).\n",
    "\\end{align*}\n",
    "\n",
    "\n",
    "In view of the finite difference expressions, and of the locations and times where $q$ and $p$ are evaluated, one obtains the discrete dispersion relation\n",
    "\\begin{align*}\n",
    "    -\\ri \\rI_2^{\\diff t} (\\omega)\\, v &= C[\\ri \\rI_{ox}^{\\diff x}\\kw] w, &\n",
    "    -\\ri \\rI_2^{\\diff t}(\\omega)\\, w &= v/\\rho,\n",
    "\\end{align*}\n",
    "where $ox$ denotes the order of the scheme w.r.t the space variable. This relation implies $\\rho \\rI_2^{\\diff t}(\\omega)^2 w = C[\\rI_{ox}^{\\diff x}\\kw] w$.\n",
    "Given a wave number $\\kw$, one can diagonalize the symmetric matrix $C[\\rI_{ox}^{\\diff x}\\kw]$, and thus find the amplitude and pulsations of the corresponding propagation modes."
   ]
  },
  {
   "cell_type": "code",
   "execution_count": 18,
   "id": "f69c4be3-6037-4d5f-9298-3db1703c98d4",
   "metadata": {
    "slideshow": {
     "slide_type": ""
    },
    "tags": [
     "ExportCode"
    ]
   },
   "outputs": [],
   "source": [
    "def _dispersion_DiffStaggered(s,h,order=2):\n",
    "    \"\"\"\n",
    "    Approximation of identity, corresponding to the Fourier transform \n",
    "    of first order finite difference operators on staggered grids. Denoted I_order^h in text.\n",
    "    \"\"\"\n",
    "    h2 = h/2; sh2 = s*h/2\n",
    "    if order==2: return np.sin(sh2)/h2\n",
    "    if order==4: return (9/8)*np.sin(sh2)/h2-(1/24)*np.sin(3*sh2)/h2\n",
    "    raise ValueError(\"Unsupported order\")\n",
    "\n",
    "def _dispersion_AvgStaggered(s,h,order=2):\n",
    "    \"\"\"\n",
    "    Fourier transform of the midpoint interpolation operator on staggered grid.\n",
    "    \"\"\"\n",
    "    sh2 = s*h/2\n",
    "    if order==2: return np.cos(sh2)\n",
    "    if order==4: return (9/8)*np.cos(sh2)-(1/8)*np.cos(3*sh2)\n",
    "    raise ValueError(\"Unsupported order\")    \n",
    "\n",
    "def _dispersion_Iinv(s,h):\n",
    "    \"\"\"Inverse of I(s,h,order=2), where I is _dispersion_DiffStaggered\"\"\"\n",
    "    h2=h/2\n",
    "    return np.arcsin(s*h2)/h2\n",
    "\n",
    "def _dispersion_ElasticT2(ρ,Ck,dt):\n",
    "    \"\"\"Dispersion of a second order time discretization of an elastic wave equation\"\"\"\n",
    "    if np.ndim(Ck)==1: Iω2,vq = np.linalg.eigh(Ck/ρ)\n",
    "    else: Iω2,vq = np.linalg.eigh(np.moveaxis(Ck/ρ,(0,1),(-2,-1))); Iω2 = np.moveaxis(Iω2,-1,0); vq = np.moveaxis(vq,(-2,-1),(0,1)) \n",
    "    \n",
    "    Iω = np.sqrt(Iω2)\n",
    "    ω = _dispersion_Iinv(Iω,dt)\n",
    "    vp = -ρ*Iω*vq # Omitting multiplication by i\n",
    "    return ω,vq,vp\n",
    "\n",
    "def dispersion_Virieux(k,ρ,C,dx,dt,order_x=2):\n",
    "    \"\"\"\n",
    "    Dispersion relation for the Virieux and Lebedev schemes (but Virieux expects C02=C12=0)\n",
    "    returns the wavemodes and pulsations corresponding to the wavenumber k.\n",
    "    \"\"\"\n",
    "    Ik = _dispersion_DiffStaggered(k,dx,order_x)\n",
    "    Ck = Hooke(C).contract(Ik)\n",
    "    return _dispersion_ElasticT2(ρ,Ck,dt)\n",
    "\n",
    "def mk_planewave_e(k,ω,vq,vp):\n",
    "    \"\"\"Make an elastic planewave with the specified parameters.\"\"\"\n",
    "    def brdcst(v,x): return fd.as_field(v,x[0].shape,conditional=False)\n",
    "    def expi(t,x): return np.exp(1j*(lp.dot_VV(brdcst(k,x),x) - ω*t)) \n",
    "    def q_exact(t,x): return    expi(t,x) * brdcst(vq,x)\n",
    "    def p_exact(t,x): return 1j*expi(t,x) * brdcst(vp,x)\n",
    "    return q_exact,p_exact"
   ]
  },
  {
   "cell_type": "markdown",
   "id": "3473141d-0fed-4220-8519-882930986d15",
   "metadata": {},
   "source": [
    "Let us cross-check our implementations and these dispersion relations, beginning with two-dimensional schemes."
   ]
  },
  {
   "cell_type": "code",
   "execution_count": 19,
   "id": "c72722c8-0558-4841-a7b9-604aff5e1c14",
   "metadata": {},
   "outputs": [],
   "source": [
    "C_VTI2 = Hooke.mica[0].extract_xz().hooke\n",
    "C_TTI2 = Hooke.mica[0].extract_xz().rotate_by(π/6).hooke\n",
    "C_VTI3 = Hooke.mica[0].hooke\n",
    "C_TTI3 = Hooke.mica[0].rotate_by(π/6,(1,2,3)).hooke\n",
    "for C in (C_VTI2,C_TTI2,C_VTI3,C_TTI3): C/=np.max(C)\n",
    "\n",
    "for ρ, C_VTI, C, k, order_x, Nx, dt, mode in [\n",
    "    (1.4, C_VTI2, C_TTI2, [ 2, 3],    2, 10, 0.01, 0),\n",
    "    (0.9, C_VTI2, C_TTI2, [-1, 1],    4, 10, 0.01, 1),\n",
    "    (1.6, C_VTI3, C_TTI3, [ 2, 1, 3], 2, 10, 0.01, 1),\n",
    "    (1.9, C_VTI3, C_TTI3, [-1, 1, 2], 4, 10, 0.01, 0),\n",
    "]:\n",
    "    vdim = len(k)\n",
    "    k = 2*π*np.array(k)\n",
    "    X, dx = make_domain(Nx,vdim) # The grid points : offset (0,0)\n",
    "    stag = staggered(dx,order_x,'Periodic')\n",
    "\n",
    "    # Time discretization\n",
    "    Nt = 1\n",
    "    T = Nt*dt\n",
    "\n",
    "    # Dispersion relation and exact solution\n",
    "    ω,vq,vp = dispersion_Virieux(k,ρ,C_VTI,dx,dt,order_x)\n",
    "    q_exact,p_exact = mk_planewave_e(k,ω[mode],vq[:,mode],vp[:,mode])\n",
    "\n",
    "    q0,p0 = eval_Virieux(q_exact,p_exact,X,dx,0,dt)\n",
    "    qf,pf = eval_Virieux(q_exact,p_exact,X,dx,T,dt)\n",
    "\n",
    "    def af(q): return fd.as_field(q,shape=X[0].shape)\n",
    "    Virieux = (None,Virieux1,Virieux2,Virieux3)[vdim] # Select adequate scheme\n",
    "    scheme = Virieux(af(ρ),af(C_VTI),stag)\n",
    "    q1,p1 = scheme.step(q0,p0,dt)\n",
    "    assert np.allclose(qf,q1)\n",
    "    assert np.allclose(pf,p1)\n",
    "\n",
    "    # Now testing the Lebedev scheme\n",
    "    if vdim==1: continue\n",
    "    Q0,P0 = eval_Lebedev(q_exact,p_exact,X,dx,0,dt)\n",
    "    Qf,Pf = eval_Lebedev(q_exact,p_exact,X,dx,T,dt)\n",
    "    Lebedev = (None,None,Lebedev2,Lebedev3)[vdim]\n",
    "    Scheme = Lebedev(af(ρ),af(C_VTI),stag)\n",
    "    Q1,P1 = Scheme.step(Q0,P0,dt)\n",
    "    assert np.allclose(Qf,Q1)\n",
    "    assert np.allclose(Pf,P1)\n",
    "\n",
    "    # For a VTI model, the Lebedev scheme incorporates several decoupled Virieux schemes\n",
    "    for i in range(vdim): assert np.allclose(Qf[i][i],qf[i])\n",
    "\n",
    "    # However, the Lebedev scheme also handles general elasticity\n",
    "    ω,vq,vp = dispersion_Virieux(k,ρ,C,dx,dt,order_x)\n",
    "    q_exact,p_exact = mk_planewave_e(k,ω[mode],vq[:,mode],vp[:,mode])\n",
    "    Q0,P0 = eval_Lebedev(q_exact,p_exact,X,dx,0,dt)\n",
    "    Qf,Pf = eval_Lebedev(q_exact,p_exact,X,dx,T,dt)\n",
    "    Scheme = Lebedev(af(ρ),af(C),stag)\n",
    "    Q1,P1 = Scheme.step(Q0,P0,dt)\n",
    "    assert np.allclose(Qf,Q1)\n",
    "    assert np.allclose(Pf,P1)"
   ]
  },
  {
   "cell_type": "markdown",
   "id": "e9ae1d9a-996e-4c51-b0ba-0b419d7e0bca",
   "metadata": {},
   "source": [
    "\n",
    "(Old test code commented.)\n",
    "\n",
    "<!---\n",
    "# Virieux\n",
    "ω=ω[mode]; vq=vq[:,mode]; vp=vp[:,mode]\n",
    "(dp0_10,dp1_01),(σ00_00,σ11_00,σ01_11),(ϵ00_00,ϵ11_00,ϵ01_11) = scheme.tmp\n",
    "\n",
    "def expi(x): return np.exp(1j*(k[0]*x[0]+k[1]*x[1]-ω*dt/2))\n",
    "# This works for any vq, not necessarily an eigenvector\n",
    "assert np.allclose(q0[0]/expi(X_10),vq[0])\n",
    "assert np.allclose(ϵ00_00/expi(X_00),vq[0]*dspi(0))\n",
    "assert np.allclose(ϵ11_00/expi(X_00),vq[1]*dspi(1))\n",
    "assert np.allclose(ϵ01_11/expi(X_11),vq[0]*dspi(1)+vq[1]*dspi(0))\n",
    "assert np.allclose(σ00_00/expi(X_00),C[0,0]*vq[0]*dspi(0) + C[0,1]*vq[1]*dspi(1))\n",
    "assert np.allclose(σ11_00/expi(X_00),C[1,0]*vq[0]*dspi(0) + C[1,1]*vq[1]*dspi(1))\n",
    "assert np.allclose(σ01_11/expi(X_11),C[2,2]*(vq[0]*dspi(1)+vq[1]*dspi(0)))\n",
    "assert np.allclose(dp0_10/expi(X_10),(C[0,0]*vq[0]*dspi(0)+C[0,1]*vq[1]*dspi(1))*dspi(0) + C[2,2]*(vq[0]*dspi(1)+vq[1]*dspi(0))*dspi(1))\n",
    "assert np.allclose(dp1_01/expi(X_01),C[2,2]*(vq[0]*dspi(1)+vq[1]*dspi(0))*dspi(0)+(C[1,0]*vq[0]*dspi(0) + C[1,1]*vq[1]*dspi(1))*dspi(1))\n",
    "Ik = _dispersion_I(k,dx,order_x)\n",
    "Iω = _dispersion_I(ω,dt)\n",
    "Ck = Hooke(C).contract(Ik)\n",
    "assert np.allclose(dp0_10/expi(X_10),-(Ck@vq)[0])\n",
    "assert np.allclose(dp1_01/expi(X_01),-(Ck@vq)[1])\n",
    "# Below, need chosen vq\n",
    "assert np.allclose(Iω*vq,-vp/ρ)\n",
    "assert np.allclose(Iω*vp,-Ck@vq)\n",
    "assert np.allclose(p1,pf)\n",
    "\n",
    "#Iω*vp,Ck@vq, ρ*Iω*vq,vp\n",
    "#assert np.allclose(_dispersion_I(ω,dt)*vp,Ck@vq)\n",
    "#Ck@vq,(C[0,0]*vq[0]*dspi(0) + C[0,1]*vq[1]*dspi(1))*dspi(0) + C[2,2]*(vq[0]*dspi(1)+vq[1]*dspi(0))*dspi(1),C[2,2]*(vq[0]*dspi(1)+vq[1]*dspi(0))*dspi(0)+(C[1,0]*vq[0]*dspi(0) + C[1,1]*vq[1]*dspi(1))*dspi(1)\n",
    "\n",
    "#np.array(q1)-np.array(qf)\n",
    "def expi(x): return np.exp(1j*(k[0]*x[0]+k[1]*x[1]-ω*dt))\n",
    "assert np.allclose((qf[0]-q0[0])/expi(X_10),-1j*vq[0]*Iω*dt)\n",
    "assert np.allclose(pf[0]/expi(X_10),1j*vp[0])\n",
    "assert np.allclose(qf[0]-q0[0], pf[0]*dt/ρ)\n",
    "assert np.allclose(q1[0]-q0[0], pf[0]*dt/ρ)\n",
    "\n",
    "# Lebedev\n",
    "assert np.allclose(Q0[0][0],q0[0])\n",
    "assert np.allclose(Q0[1][1],q0[1])\n",
    "assert np.allclose(P0[0][0],p0[0])\n",
    "assert np.allclose(P0[1][1],p0[1])\n",
    "\n",
    "assert np.allclose(Qf[0][0],qf[0])\n",
    "assert np.allclose(Q1[0][0],q1[0])\n",
    "assert np.allclose(Qf[0][0],Q1[0][0])\n",
    "--->\n",
    "\n",
    "<!---\n",
    "#C = Hooke.from_Lame(0,1,vdim=2).hooke; ρ=1\n",
    "C = Hooke.mica[0].extract_xz().hooke; C/=np.max(C); ρ=1.5\n",
    "k = 2*π*np.array([2,3])\n",
    "order_x = 2\n",
    "\n",
    "# The domain is the periodic unit square\n",
    "Nx = 10\n",
    "bc = 'Periodic'\n",
    "X, dx = make_domain(Nx,2) # The grid points : offset (0,0)\n",
    "stag = staggered(dx,order_x,bc)\n",
    "\n",
    "# Check that _dispersion_I is indeed the Fourier transform of the finite differences operator\n",
    "def expi(x): return np.exp(1j*(k[0]*x[0]+k[1]*x[1]))\n",
    "def dspi(axis): return 1j*_dispersion_I(k[axis],dx,order_x)\n",
    "X_00,X_10,X_01,X_11 = shifted_grids(X,dx)\n",
    "assert np.allclose(stag.diff_left( expi(X_10),0),     expi(X)*dspi(0))\n",
    "assert np.allclose(stag.diff_right(expi(2*X-X_10),0), expi(X)*dspi(0))\n",
    "assert np.allclose(stag.diff_left( expi(X_01),1),     expi(X)*dspi(1))\n",
    "assert np.allclose(stag.diff_right(expi(2*X-X_01),1), expi(X)*dspi(1))\n",
    "\n",
    "# Time step\n",
    "dt = 0.01\n",
    "Nt = 1\n",
    "T = Nt*dt\n",
    "\n",
    "# Dispersion relation and exact solution\n",
    "ω,vq,vp = dispersion_Virieux(k,ρ,C,dx,dt)\n",
    "mode = 0\n",
    "q_exact,p_exact = mk_planewave_e(k,ω[mode],vq[:,mode],vp[:,mode])\n",
    "\n",
    "q0,p0 = eval_Virieux(q_exact,p_exact,X,dx,0,dt)\n",
    "qf,pf = eval_Virieux(q_exact,p_exact,X,dx,T,dt)\n",
    "\n",
    "def af(q): return fd.as_field(q,shape=X[0].shape)\n",
    "scheme = Virieux2(af(ρ),af(C),stag)\n",
    "q1,p1 = scheme.step(q0,p0,dt)\n",
    "assert np.allclose(qf,q1)\n",
    "assert np.allclose(pf,p1)\n",
    "\n",
    "# Now testing the Lebedev scheme\n",
    "Q0,P0 = eval_Lebedev(q_exact,p_exact,X,dx,0,dt)\n",
    "Qf,Pf = eval_Lebedev(q_exact,p_exact,X,dx,T,dt)\n",
    "Scheme = Lebedev2(af(ρ),af(C),stag)\n",
    "Q1,P1 = Scheme.step(Q0,P0,dt)\n",
    "assert np.allclose(Qf,Q1)\n",
    "assert np.allclose(Pf,P1)\n",
    "\n",
    "# For a VTI model, the Lebedev scheme consists of two decoupled Virieux schemes\n",
    "assert np.allclose(Qf[0][0],qf[0])\n",
    "assert np.allclose(Qf[1][1],qf[1])\n",
    "\n",
    "# However, the Lebedev scheme also handles general elasticity\n",
    "C = Hooke.mica[0].extract_xz().rotate_by(π/6).hooke; C/=np.max(C); ρ=1.5\n",
    "ω,vq,vp = dispersion_Virieux(k,ρ,C,dx,dt)\n",
    "mode = 1\n",
    "q_exact,p_exact = mk_planewave_e(k,ω[mode],vq[:,mode],vp[:,mode])\n",
    "Q0,P0 = eval_Lebedev(q_exact,p_exact,X,dx,0,dt)\n",
    "Qf,Pf = eval_Lebedev(q_exact,p_exact,X,dx,T,dt)\n",
    "Scheme = Lebedev2(af(ρ),af(C),stag)\n",
    "Q1,P1 = Scheme.step(Q0,P0,dt)\n",
    "assert np.allclose(Qf,Q1)\n",
    "assert np.allclose(Pf,P1)\n",
    "--->\n",
    "\n",
    "<!---\n",
    "C = Hooke.mica[0].hooke; C/=np.max(C); ρ=1.5\n",
    "k = 2*π*np.array([2,-1,3])\n",
    "order_x = 2\n",
    "\n",
    "# The domain is the periodic unit square\n",
    "Nx = 10\n",
    "bc = 'Periodic'\n",
    "X, dx = make_domain(10,3) # The grid points : offset (0,0)\n",
    "stag = staggered(dx,order_x,bc)\n",
    "\n",
    "# Check that _dispersion_I is indeed the Fourier transform of the finite differences operator\n",
    "#def expi(x): return np.exp(1j*(k[0]*x[0]+k[1]*x[1]))\n",
    "#def dspi(axis): return 1j*_dispersion_I(k[axis],dx,order_x)\n",
    "#X_00,X_10,X_01,X_11 = shifted_grids(X,dx)\n",
    "#assert np.allclose(stag.diff_left( expi(X_10),0),     expi(X)*dspi(0))\n",
    "#assert np.allclose(stag.diff_right(expi(2*X-X_10),0), expi(X)*dspi(0))\n",
    "#assert np.allclose(stag.diff_left( expi(X_01),1),     expi(X)*dspi(1))\n",
    "#assert np.allclose(stag.diff_right(expi(2*X-X_01),1), expi(X)*dspi(1))\n",
    "\n",
    "# Time step\n",
    "dt = 0.01\n",
    "Nt = 1\n",
    "T = Nt*dt\n",
    "\n",
    "# Dispersion relation and exact solution\n",
    "ω,vq,vp = dispersion_Virieux(k,ρ,C,dx,dt)\n",
    "mode = 0\n",
    "q_exact,p_exact = mk_planewave_e(k,ω[mode],vq[:,mode],vp[:,mode])\n",
    "\n",
    "q0,p0 = eval_Virieux(q_exact,p_exact,X,dx,0,dt)\n",
    "qf,pf = eval_Virieux(q_exact,p_exact,X,dx,T,dt)\n",
    "\n",
    "def af(q): return fd.as_field(q,shape=X[0].shape)\n",
    "scheme = Virieux3(af(ρ),af(C),stag)\n",
    "q1,p1 = scheme.step(q0,p0,dt)\n",
    "assert np.allclose(qf,q1)\n",
    "assert np.allclose(pf,p1)\n",
    "\n",
    "# Now testing the Lebedev scheme\n",
    "Q0,P0 = eval_Lebedev(q_exact,p_exact,X,dx,0,dt)\n",
    "Qf,Pf = eval_Lebedev(q_exact,p_exact,X,dx,T,dt)\n",
    "assert np.allclose(Qf[0][0],qf[0])\n",
    "assert np.allclose(Qf[1][1],qf[1])\n",
    "assert np.allclose(Qf[2][2],qf[2])\n",
    "assert np.allclose(Pf[0][0],pf[0])\n",
    "assert np.allclose(Pf[1][1],pf[1])\n",
    "assert np.allclose(Pf[2][2],pf[2])\n",
    "\n",
    "Scheme = Lebedev3(af(ρ),af(C),stag)\n",
    "Q1,P1 = Scheme.step(Q0,P0,dt)\n",
    "# For a VTI model, the Lebedev scheme consists of 2^(d-1) decoupled Virieux schemes\n",
    "(dp0_100,dp1_010,dp2_001),(σ00_000,σ11_000,σ22_000,σ01_110,σ02_101,σ12_011),(ϵ00_000,ϵ11_000,ϵ22_000,ϵ01_110,ϵ02_101,ϵ12_011) = scheme.tmp\n",
    "(dp_100,dp_010,dp_001,dp_111), (σ_000,σ_110,σ_101,σ_011), (ϵ_000,ϵ_110,ϵ_101,ϵ_011) = Scheme.tmp\n",
    "\n",
    "assert np.allclose(ϵ00_000,ϵ_000[0])\n",
    "assert np.allclose(dp0_100,dp_100[0])\n",
    "assert np.allclose(dp1_010,dp_010[1])\n",
    "assert np.allclose(dp2_001,dp_001[2])\n",
    "assert np.allclose(P0[0][0],p0[0])\n",
    "assert np.allclose(Pf[0][0],pf[0])\n",
    "assert np.allclose(Qf[0][0],Q1[0][0])\n",
    "\n",
    "assert np.allclose(Qf,Q1)\n",
    "assert np.allclose(Pf,P1)\n",
    "\n",
    "\n",
    "# However, the Lebedev scheme also handles general elasticity\n",
    "C = Hooke.mica[0].rotate_by(π/6,(1,2,3)).hooke; C/=np.max(C); ρ=1.5\n",
    "ω,vq,vp = dispersion_Virieux(k,ρ,C,dx,dt)\n",
    "mode = 1\n",
    "q_exact,p_exact = mk_planewave_e(k,ω[mode],vq[:,mode],vp[:,mode])\n",
    "Q0,P0 = eval_Lebedev(q_exact,p_exact,X,dx,0,dt)\n",
    "Qf,Pf = eval_Lebedev(q_exact,p_exact,X,dx,T,dt)\n",
    "Scheme = Lebedev3(af(ρ),af(C),stag)\n",
    "Q1,P1 = Scheme.step(Q0,P0,dt)\n",
    "assert np.allclose(Qf,Q1)\n",
    "assert np.allclose(Pf,P1)\n",
    "--->"
   ]
  },
  {
   "cell_type": "markdown",
   "id": "cb98bf71-227a-4c0e-b4c2-efbee224da06",
   "metadata": {},
   "source": [
    "## 5. Numerical dispersion\n",
    "\n"
   ]
  },
  {
   "cell_type": "markdown",
   "id": "0e90cf04-7f93-4467-9137-c9a2960c938a",
   "metadata": {},
   "source": [
    "### 5.1 Isotropic dispersion\n",
    "\n",
    "Recall that an isotropic Hooke tensor is defined in terms of two Lame parameters $\\lambda$ and $\\mu$, and satisfies \n",
    "$$\n",
    "    C(m,m) := \\sum_{ijkl} C_{ijkl} m_{ij} m_{kl} = \\lambda \\Tr(m)^2 + 2 \\mu \\Tr(m^2).\n",
    "$$\n",
    "We defined, for any wave number $\\kw$, a symmetric matrix $C[\\kw]$ as follows\n",
    "$$\n",
    "    C[\\kw]_{il} := \\sum_{jk} \\kw_{j}\\kw_k,\n",
    "$$\n",
    "Noting that $v^\\top C[\\kw] v = C(m,m)$ with $2 m = \\kw v^\\top + v \\kw^\\top$, we obtain the explicit expression is the isotropic case\n",
    "$$\n",
    "    C[\\kw] = \\lambda \\kw \\kw^\\top + \\mu(|\\kw|^2 \\Id + \\kw \\kw^\\top),\n",
    "$$\n",
    "which has eigenvalues $\\mu |\\kw|^2$ and $(\\lambda+2\\mu)|\\kw|^2$, with eigenspaces $\\kw^\\perp$ and $\\kw\\bR$. \n",
    "Using the dispersion relation $\\rho \\omega^2 v = C[k] v$, we obtain the associated wave speeds\n",
    "\\begin{align*}\n",
    "    V_S &= \\sqrt{\\frac \\mu \\rho},& V_P =& \\sqrt{\\frac{\\lambda+2 \\mu} \\rho}.\n",
    "\\end{align*}\n",
    "\n",
    "A measure of quality of an elastic wave scheme is how well it reproduces these wave speeds, in other words the (lack of) dispersion relation in the isotropic setting.\n",
    "\n",
    "**Virieux scheme.**\n",
    "The modified dispersion relation reads\n",
    "$$\n",
    "    \\rho \\rI_2^{\\diff t}(\\omega) v = C[\\rI_{ox}^{\\diff x}(\\kw)] v\n",
    "$$\n",
    "\n",
    "**Selling based scheme**\n",
    "The effect is more complex, and depends on the sign of $\\lambda$, which leads to different Selling decompositions. \n",
    "We begin with the two dimensional and second order case, and do not show all intermediate computations. The other cases are treated similarly.\n",
    "Define \n",
    "$$\n",
    "    E_2^{\\diff x}(v) := \n",
    "    \\begin{pmatrix}\n",
    "    \\rI_2^{\\diff x}(v_0)^2 & \\rI_2^{2\\diff x}(v_0) \\rI_2^{2\\diff x}(v_1) \\\\\n",
    "    \\rI_2^{2\\diff x}(v_0) \\rI_2^{2\\diff x}(v_1) & \\rI_2^{\\diff x}(v_1)^2 \n",
    "    \\end{pmatrix},\n",
    "$$\n",
    "which is an approximation of $v v^\\top$. Note the step $2 \\diff x$ for the off-diagonal coefficients, which are thus less faithful than the diagonal coefficients. The numerical replacement for the dispersion matrix $C[k]$ is obtained as follows : \n",
    "\n",
    "- for $\\lambda \\geq 0$\n",
    "$$\n",
    "    2\\mu \\begin{pmatrix}\\rI_2^{\\diff x}(k_0)^2 & \\\\ & \\rI_2^{\\diff x}(k_1)^2 \\end{pmatrix} + \\mu E^{\\diff x}_2( k_1,k_0) + \\lambda E^{\\diff x}_2(k)\n",
    "$$\n",
    "- for $\\lambda\\leq 0$ (note that $\\lambda \\geq -\\mu$ by assumption)\n",
    "$$\n",
    "2(\\mu+\\lambda) \\begin{pmatrix}\\rI_2^{\\diff x}(k_0)^2 & \\\\ & \\rI_2^{\\diff x}(k_1)^2 \\end{pmatrix} + \\mu E^{\\diff x}_2( k_1,k_0) - \\lambda E^{\\diff x}_2(-k_0,k_1)\n",
    "$$\n",
    "\n",
    "\n",
    "In other words the diagonal coefficients are the same as for the Virieux scheme, but the off-diagonal coefficients are slightly less accurate, corresponding to a twice larger grid step. (The situation is a little bit more complex with anisotropic Hooke tensors.) \n",
    "\n",
    "There appears to be a price to handling general Hooke tensors, which is either a multiplication of the unknowns in the Lebedev case, or slightly degraded off-diagonal coefficients in the dispersion relation in the proposed Selling scheme. Attempts to design a Selling staggered grid scheme for general anisotropy and with the same dispersion as Virieux's in the isotropic case were so far infructuous. \n",
    "However, the numerical dispersion of the proposed scheme is favorable w.r.t the Lebedev if we adjust the number of points per wavelength so as to take into account the additional Lebedev unknowns. "
   ]
  },
  {
   "cell_type": "markdown",
   "id": "1d10b138-caf3-4af5-95d7-247fc3a0c620",
   "metadata": {},
   "source": [
    "In the next cell, we compute the numerical pulsation in terms of a particular wavenumber, for the different numerical schemes."
   ]
  },
  {
   "cell_type": "code",
   "execution_count": 20,
   "id": "11de8336-0887-4c2f-b8e0-ed649ae481ac",
   "metadata": {},
   "outputs": [
    {
     "name": "stdout",
     "output_type": "stream",
     "text": [
      "ω_exact=array([0.91287093, 1.15470054]), points per wavelength : 2*π/(k_norm*dx)=7.024814731040726, CFL : dt/(Vs*dx)=0.9421114395319916\n",
      "ω_Virieux-ω_exact=array([-0.00889369, -0.00191558])\n",
      "ω_Lebedev-ω_exact=array([-0.02981232, -0.02903098])\n",
      "ω_Selling-ω_exact=array([-0.00021163, -0.00900189])\n"
     ]
    }
   ],
   "source": [
    "# Model parameters\n",
    "λ = -0.4 # 1\n",
    "μ = 1.\n",
    "ρ = 1.5\n",
    "k = np.array((0.5,1))\n",
    "\n",
    "# Exact speeds\n",
    "Vs = np.sqrt(μ/ρ); Vp = np.sqrt((λ+2*μ)/ρ)\n",
    "k_norm = np.linalg.norm(k)\n",
    "ω_exact = np.array([Vs,Vp])*k_norm\n",
    "\n",
    "# Discretization parameters\n",
    "dx = 0.8\n",
    "dt = dx/1.3\n",
    "order_x = 2\n",
    "\n",
    "# Computation of the numerical speeds\n",
    "C = Hooke.from_Lame(λ,μ).hooke \n",
    "ω_Virieux,_,_ = dispersion_Virieux(k,ρ,C,dx,dt,order_x=order_x)\n",
    "ω_Lebedev,_,_ = dispersion_Virieux(k,ρ,C,dx*np.sqrt(2),dt,order_x=order_x) # dx*sqrt(2) takes into accout 2x density of unknowns\n",
    "ω_Selling,_,_ = dispersion_e(k,ρ,C,dx,dt,order_x=order_x)\n",
    "\n",
    "\n",
    "print(f\"{ω_exact=}, points per wavelength : {2*π/(k_norm*dx)=}, CFL : {dt/(Vs*dx)=}\")\n",
    "print(f\"{ω_Virieux-ω_exact=}\")\n",
    "print(f\"{ω_Lebedev-ω_exact=}\")\n",
    "print(f\"{ω_Selling-ω_exact=}\")"
   ]
  },
  {
   "cell_type": "markdown",
   "id": "5adf868d-0988-45a8-9c73-9070309c9178",
   "metadata": {},
   "source": [
    "However, the dispersion relation features some axis dependent bias, hence values obtained for a specific wavenumber may not be representative. In the next cell, we compute the relation for all possible directions.\n",
    "\n",
    "**Choice of level set.**\n",
    "Consider a wave propagating at a speed $V = \\omega/\\|k\\|$. If $\\omega=V$ (adimensionized units), then $\\|k\\|=1$, and therefore the number of points per wavelength is $2\\pi/(k\\diff x) = 2 \\pi/\\diff x$  (and the CFL is $\\diff t/(V \\diff x)$)."
   ]
  },
  {
   "cell_type": "code",
   "execution_count": 21,
   "id": "52e7ed6a-fb68-4efe-9afe-1639d9492219",
   "metadata": {
    "slideshow": {
     "slide_type": ""
    },
    "tags": []
   },
   "outputs": [
    {
     "name": "stdout",
     "output_type": "stream",
     "text": [
      "Points per wavelength 2*π/dx=5.236, order_x=2, λ/μ=0.4\n",
      "Blue : Lebedev (worst). Green : Virieux (best, but VTI only). Red : Selling.\n"
     ]
    }
   ],
   "source": [
    "# Try changing the following parameters\n",
    "order_x=2\n",
    "dx = 1.2\n",
    "dt = dx/1.8\n",
    "λ = 0.4 # Try any value >=-1\n",
    "\n",
    "# No need to change\n",
    "μ = 1\n",
    "ρ = 1\n",
    "C = Hooke.from_Lame(λ,μ).hooke \n",
    "Vs = np.sqrt(μ/ρ); Vp = np.sqrt((λ+2*μ)/ρ)\n",
    "\n",
    "print(f\"Points per wavelength {2*π/dx=:.3f}, {order_x=}, {λ/μ=}\")\n",
    "print(f\"Blue : Lebedev (worst). Green : Virieux (best, but VTI only). Red : Selling.\")\n",
    "\n",
    "ak = np.linspace(-1.2,1.2)\n",
    "ks = np.array(np.meshgrid(ak,ak,indexing='ij'))\n",
    "def af(x): return fd.as_field(x,ks[0].shape)\n",
    "\n",
    "ω_Virieux,_,_  = dispersion_Virieux(ks,ρ,C,dx,dt,order_x=order_x)\n",
    "# The next line adjusts dx to take into account the points per wavelength w.r.t Lebedev \n",
    "# Multiply dx by 2**(1/2) for 2D, and 2**(2/3) for 3D\n",
    "ω_Lebedev,_,_  = dispersion_Virieux(ks,ρ,C,dx*np.sqrt(2),dt,order_x=order_x)\n",
    "ω_Selling,_,_  = dispersion_e(ks,af(ρ),af(C),dx,dt,order_x=order_x,order_t=2)\n",
    "\n",
    "\n",
    "fig,ax = plt.subplots(1,2,figsize=(12,6))\n",
    "ax[0].set_title(\"Shear wave dispersions\"); ax[0].axis('equal')\n",
    "ax[0].contour(*ks,ω_Lebedev[0],levels=[Vs],colors='blue')\n",
    "ax[0].contour(*ks,ω_Virieux[0],levels=[Vs],colors='green')\n",
    "ax[0].contour(*ks,ω_Selling[0],levels=[Vs],colors='red')\n",
    "ax[0].add_patch(plt.Circle((0,0),1,fill=False))\n",
    "\n",
    "ax[1].set_title(\"Pressure wave dispersions\"); ax[1].axis('equal')\n",
    "ax[1].contour(*ks,ω_Lebedev[1],levels=[Vp],colors='blue')\n",
    "ax[1].contour(*ks,ω_Virieux[1],levels=[Vp],colors='green')\n",
    "ax[1].contour(*ks,ω_Selling[1],levels=[Vp],colors='red')\n",
    "ax[1].add_patch(plt.Circle((0,0),1,fill=False));"
   ]
  },
  {
   "cell_type": "markdown",
   "id": "e049e29b-c9e0-40b0-a131-1533190248f8",
   "metadata": {},
   "source": [
    "### 5.2 VTI and TTI dispersion\n",
    "\n",
    "In the VTI case, for the mica medium, the Virieux and proposed dispersions are almost identical, whereas the Lebedev scheme is again less accurate."
   ]
  },
  {
   "cell_type": "code",
   "execution_count": 22,
   "id": "4b675ad4-1c7d-4e76-b8d6-780a18a8b8e1",
   "metadata": {},
   "outputs": [
    {
     "name": "stdout",
     "output_type": "stream",
     "text": [
      "Points per wavelength 2*π/dx=5.236, order_x=2, λ/μ=0.4\n",
      "Blue : Lebedev (worst). Green : Virieux (best, but VTI only). Red : Selling.\n"
     ]
    }
   ],
   "source": [
    "# Try changing the following parameters\n",
    "order_x=2\n",
    "dx = 1.2\n",
    "dt = dx/1.8\n",
    "C = Hooke.mica[0].extract_xz().hooke\n",
    "\n",
    "# No need to change\n",
    "ρ = 1\n",
    "\n",
    "print(f\"Points per wavelength {2*π/dx=:.3f}, {order_x=}, {λ/μ=}\")\n",
    "print(f\"Blue : Lebedev (worst). Green : Virieux (best, but VTI only). Red : Selling.\")\n",
    "\n",
    "ak = np.linspace(-1.2,1.2)\n",
    "ks = np.array(np.meshgrid(ak,ak,indexing='ij'))\n",
    "def af(x): return fd.as_field(x,ks[0].shape)\n",
    "\n",
    "ω_exact,_ = Hooke(C).waves(ks,ρ)\n",
    "ω_Virieux,_,_  = dispersion_Virieux(ks,ρ,C,dx,dt,order_x=order_x)\n",
    "ω_Lebedev,_,_  = dispersion_Virieux(ks,ρ,C,dx*np.sqrt(2),dt,order_x=order_x)\n",
    "ω_Selling,_,_  = dispersion_e(ks,af(ρ),af(C),dx,dt,order_x=order_x,order_t=2)\n",
    "\n",
    "\n",
    "fig,ax = plt.subplots(1,2,figsize=(12,6))\n",
    "ax[0].set_title(\"Shear wave dispersions\"); ax[0].axis('equal')\n",
    "ω0 = 0.7*ω_exact[0].mean()\n",
    "ax[0].contour(*ks,ω_Lebedev[0],levels=[ω0],colors='blue')\n",
    "ax[0].contour(*ks,ω_Virieux[0],levels=[ω0],colors='green')\n",
    "ax[0].contour(*ks,ω_Selling[0],levels=[ω0],colors='red')\n",
    "ax[0].contour(*ks,ω_exact[0],levels=[ω0],colors='black')\n",
    "\n",
    "ax[1].set_title(\"Pressure wave dispersions\"); ax[1].axis('equal')\n",
    "ω1 = 0.8*ω_exact[1].mean()\n",
    "ax[1].contour(*ks,ω_Lebedev[1],levels=[ω1],colors='blue')\n",
    "ax[1].contour(*ks,ω_Virieux[1],levels=[ω1],colors='green')\n",
    "ax[1].contour(*ks,ω_Selling[1],levels=[ω1],colors='red')\n",
    "ax[1].contour(*ks,ω_exact[1],levels=[ω1],colors='black');"
   ]
  },
  {
   "cell_type": "markdown",
   "id": "aecd4238-476d-4475-8604-f2de8a1e0690",
   "metadata": {},
   "source": [
    "Finally, we consider the TTI case. Note that the Virieux scheme does not apply, but that the `dispersion_Virieux` function does, with the correct result for Lebedev as illustrated above. In this setting find that :\n",
    "- the Lebedev scheme is more accurate for the shear wave.\n",
    "- the proposed Selling scheme is more accurate for the pressure wave."
   ]
  },
  {
   "cell_type": "code",
   "execution_count": 23,
   "id": "a44d1d32-5f9c-42c9-8d8d-92c0b685505a",
   "metadata": {},
   "outputs": [
    {
     "name": "stdout",
     "output_type": "stream",
     "text": [
      "Points per wavelength 2*π/dx=4.189, order_x=4, λ/μ=0.4\n",
      "Blue : Lebedev. Red : Selling.\n"
     ]
    }
   ],
   "source": [
    "# Try changing the following parameters\n",
    "order_x=4\n",
    "dx = 1.5\n",
    "dt = dx/1.8\n",
    "C = Hooke.mica[0].extract_xz().rotate_by(π/8).hooke\n",
    "#C = Hooke.stishovite[0].extract_xz().rotate_by(π/8).hooke\n",
    "C /= np.max(C)\n",
    "\n",
    "# No need to change\n",
    "ρ = 1\n",
    "\n",
    "print(f\"Points per wavelength {2*π/dx=:.3f}, {order_x=}, {λ/μ=}\")\n",
    "print(f\"Blue : Lebedev. Red : Selling.\")\n",
    "\n",
    "ak = np.linspace(-1.2,1.2)\n",
    "ks = np.array(np.meshgrid(ak,ak,indexing='ij'))\n",
    "def af(x): return fd.as_field(x,ks[0].shape)\n",
    "\n",
    "ω_exact,_ = Hooke(C).waves(ks,ρ)\n",
    "ω_Lebedev,_,_  = dispersion_Virieux(ks,ρ,C,dx*np.sqrt(2),dt,order_x=order_x)\n",
    "ω_Selling,_,_  = dispersion_e(ks,af(ρ),af(C),dx,dt,order_x=order_x,order_t=2)\n",
    "#ω_Selling,_,_  = dispersion_e(ks,af(ρ),af(C),dx,dt,order_x=6,order_t=2) # Order 6 does not bring much benefit\n",
    "\n",
    "\n",
    "fig,ax = plt.subplots(1,2,figsize=(12,6))\n",
    "ax[0].set_title(\"Shear wave dispersions\"); ax[0].axis('equal')\n",
    "ω0 = 0.7*ω_exact[0].mean()\n",
    "ax[0].contour(*ks,ω_Lebedev[0],levels=[ω0],colors='blue')\n",
    "ax[0].contour(*ks,ω_Selling[0],levels=[ω0],colors='red')\n",
    "ax[0].contour(*ks,ω_exact[0],levels=[ω0],colors='black')\n",
    "\n",
    "ax[1].set_title(\"Pressure wave dispersions\"); ax[1].axis('equal')\n",
    "ω1 = 0.8*ω_exact[1].mean()\n",
    "ax[1].contour(*ks,ω_Lebedev[1],levels=[ω1],colors='blue')\n",
    "ax[1].contour(*ks,ω_Selling[1],levels=[ω1],colors='red')\n",
    "ax[1].contour(*ks,ω_exact[1],levels=[ω1],colors='black');"
   ]
  },
  {
   "cell_type": "markdown",
   "id": "ba315953-d05b-4c1b-99b4-cecc961171f7",
   "metadata": {},
   "source": [
    "The decompostion of the Hooke tensor of this TTI medium, which is rather strongly anisotropic and in general orientation, involves several non-trivial, anisotropic offsets, which are already 'quite large'. This appears to be required to express the elastic energy in the desired sum of squares form. However, it also means that the effective resolution of the scheme is decreased (as in all 'wide stencil' methods), and therefore the dispersion relation is a bit degraded. "
   ]
  },
  {
   "cell_type": "code",
   "execution_count": 24,
   "id": "8cdd7053-24c7-4901-9b0b-39bd1afedce8",
   "metadata": {},
   "outputs": [
    {
     "data": {
      "text/plain": [
       "(array([0.05112568, 0.01688454, 0.15667604, 0.15667604, 0.36400569, 0.2072774 ]),\n",
       " array([[[ 2, -2,  1,  0,  1, -1],\n",
       "         [ 1, -1,  1,  0,  0,  0]],\n",
       " \n",
       "        [[ 1, -1,  1,  0,  0,  0],\n",
       "         [ 0, -1,  0,  1,  0, -1]]]))"
      ]
     },
     "execution_count": 24,
     "metadata": {},
     "output_type": "execute_result"
    }
   ],
   "source": [
    "Hooke(C).Selling()"
   ]
  },
  {
   "cell_type": "markdown",
   "id": "c2cf184c-7643-4109-ac17-c20a8baf088b",
   "metadata": {},
   "source": [
    "The Hooke tensor of this model, in its rotation invariant Mandel form, has a condition number $\\approx 9$. "
   ]
  },
  {
   "cell_type": "code",
   "execution_count": 25,
   "id": "54718c1f-80e4-4098-8720-cd68dc05e6c8",
   "metadata": {},
   "outputs": [
    {
     "data": {
      "text/plain": [
       "array([0.17356058, 0.37852637, 1.27812355])"
      ]
     },
     "execution_count": 25,
     "metadata": {},
     "output_type": "execute_result"
    }
   ],
   "source": [
    "np.linalg.eigvalsh(Hooke(C).to_Mandel())"
   ]
  },
  {
   "cell_type": "markdown",
   "id": "f4a9be5e-5cc1-485b-b230-5c4ab1a0e696",
   "metadata": {
    "scrolled": true
   },
   "source": [
    "When the medium is less strongly anisotropic, for instance stishovite here, the Selling scheme regains advantage."
   ]
  },
  {
   "cell_type": "code",
   "execution_count": 26,
   "id": "0e7ffef9-350e-4ef3-97d9-b96b101667b8",
   "metadata": {},
   "outputs": [
    {
     "name": "stdout",
     "output_type": "stream",
     "text": [
      "Points per wavelength 2*π/dx=3.142, order_x=4, λ/μ=0.4\n",
      "Blue : Lebedev. Red : Selling.\n"
     ]
    }
   ],
   "source": [
    "# Try changing the following parameters\n",
    "order_x=4\n",
    "dx = 2\n",
    "dt = dx/2\n",
    "C = Hooke.stishovite[0].extract_xz().rotate_by(π/8).hooke\n",
    "C /= np.max(C)\n",
    "\n",
    "# No need to change\n",
    "ρ = 1\n",
    "\n",
    "print(f\"Points per wavelength {2*π/dx=:.3f}, {order_x=}, {λ/μ=}\")\n",
    "print(f\"Blue : Lebedev. Red : Selling.\")\n",
    "\n",
    "ak = np.linspace(-1.2,1.2)\n",
    "ks = np.array(np.meshgrid(ak,ak,indexing='ij'))\n",
    "def af(x): return fd.as_field(x,ks[0].shape)\n",
    "\n",
    "ω_exact,_ = Hooke(C).waves(ks,ρ)\n",
    "ω_Lebedev,_,_  = dispersion_Virieux(ks,ρ,C,dx*np.sqrt(2),dt,order_x=order_x)\n",
    "ω_Selling,_,_  = dispersion_e(ks,af(ρ),af(C),dx,dt,order_x=order_x,order_t=2)\n",
    "#ω_Selling,_,_  = dispersion_e(ks,af(ρ),af(C),dx,dt,order_x=6,order_t=2) # Order 6 does not bring much benefit\n",
    "\n",
    "fig,ax = plt.subplots(1,2,figsize=(12,6))\n",
    "ax[0].set_title(\"Shear wave dispersions\"); ax[0].axis('equal')\n",
    "ω0 = 0.7*ω_exact[0].mean()\n",
    "ax[0].contour(*ks,ω_Lebedev[0],levels=[ω0],colors='blue')\n",
    "ax[0].contour(*ks,ω_Selling[0],levels=[ω0],colors='red')\n",
    "ax[0].contour(*ks,ω_exact[0],levels=[ω0],colors='black')\n",
    "\n",
    "ax[1].set_title(\"Pressure wave dispersions\"); ax[1].axis('equal')\n",
    "ω1 = 0.8*ω_exact[1].mean()\n",
    "ax[1].contour(*ks,ω_Lebedev[1],levels=[ω1],colors='blue')\n",
    "ax[1].contour(*ks,ω_Selling[1],levels=[ω1],colors='red')\n",
    "ax[1].contour(*ks,ω_exact[1],levels=[ω1],colors='black');"
   ]
  },
  {
   "cell_type": "code",
   "execution_count": 27,
   "id": "c9032de1-1b4e-4b10-8711-86a434e66964",
   "metadata": {},
   "outputs": [
    {
     "data": {
      "text/plain": [
       "(array([0.06151716, 0.04518867, 0.19772098, 0.76074813, 0.39544195, 0.1940632 ]),\n",
       " array([[[-1,  1,  0,  0, -1,  1],\n",
       "         [ 1, -1,  1,  0,  0,  0]],\n",
       " \n",
       "        [[ 1, -1,  1,  0,  0,  0],\n",
       "         [ 0,  1,  0, -1,  0,  1]]]))"
      ]
     },
     "execution_count": 27,
     "metadata": {},
     "output_type": "execute_result"
    }
   ],
   "source": [
    "Hooke(C).Selling()"
   ]
  },
  {
   "cell_type": "markdown",
   "id": "c78ba91a-0d84-4210-898a-2ca3777aa2cc",
   "metadata": {},
   "source": [
    "## 6. Correlated Selling scheme\n",
    "\n",
    "For the shear wave in the mica material, the Selling scheme presented above is a bit disappointing in terms of dispersion. In this section and the next one, we explore scheme variants intended to improve on this.\n",
    "\n",
    "The Selling scheme involves sums of squares of finite differences such as \n",
    "$$\n",
    "\t\\sum_{\\sigma\\in \\{-1,1\\}^d} \n",
    "\t\\Big(\\sum_{1\\leq i \\leq d} \\frac{u_i(x+h \\sigma_i e_i)-u_i(x)}{h \\sigma_i}\\Big)^2.\n",
    "$$"
   ]
  },
  {
   "cell_type": "markdown",
   "id": "ce9c0c80-9a3e-4dd3-bd7f-b26da36ab530",
   "metadata": {},
   "source": [
    "### 6.1 Scheme implementation\n",
    "\n",
    "By choosing only a subset of the possible signs, in the above sum, optimize the numerical dispersion. \n",
    "Indeed two derivatives in approximately the same direction approximately amounts a second derivative in that direction, in which case the dispersion is smaller.\n",
    "\n",
    "For instance, if $e_1=e_2$ in dimension $2$, then one can consider the constraints $\\sigma_1=\\sigma_2$. In contrast, if $e_1=-e_2$ the we may consider the constraint $\\sigma_1=-\\sigma_2$. Likewise if $e_1$ and $e_2$ are approximately collinear. "
   ]
  },
  {
   "cell_type": "code",
   "execution_count": 28,
   "id": "af2608fe-5018-4ddc-a337-a3061d43d644",
   "metadata": {
    "slideshow": {
     "slide_type": ""
    },
    "tags": [
     "ExportCode"
    ]
   },
   "outputs": [],
   "source": [
    "def SellingCorrelated2H(ρ,C,X,dx,order_x=2,bc='Periodic'):\n",
    "    λ,E = C if isinstance(C,tuple) else Hooke(C).Selling() # Note that E is a (collection of) symmetric matrices\n",
    "    corr = lp.dot_VV(E[0],E[1]) # Correlation between the two offsets (do they point in the same direction)\n",
    "    λ,corr = [fd.as_field(e,X[0].shape) for e in (λ,corr)]\n",
    "    padding = AnisotropicWave.bc_to_padding[bc]\n",
    "    def PotentialEnergy(q):\n",
    "        dq0 = fd.DiffEll(q[0],E[0],dx,order=order_x,padding=padding)\n",
    "        dq1 = fd.DiffEll(q[1],E[1],dx,order=order_x,padding=padding)\n",
    "        sq_pos = np.sum((dq0+dq1      )**2,axis=0) # Best when positive correlation\n",
    "        sq_neg = np.sum((dq0+dq1[::-1])**2,axis=0) # Best when negative correlation\n",
    "        return 0.5 * λ * np.where(corr==0,(sq_pos+sq_neg)/2, # Symmetric version\n",
    "                         np.where(corr>0,  sq_pos,sq_neg  )) # Asymmetric versions\n",
    "    def KineticEnergy(p): return 0.5*p**2/ρ\n",
    "    H = QuadraticHamiltonian(PotentialEnergy,KineticEnergy); H.set_spmat(np.zeros_like(X)); return H"
   ]
  },
  {
   "cell_type": "markdown",
   "id": "b03f20de-17a8-4b36-b565-422f87c26a81",
   "metadata": {},
   "source": [
    "This following slightly generalized variant accepts the coefficients obtained through changes of variables, see the notebook on [high order schemes for the wave equations](HighOrderWaves.ipynb)."
   ]
  },
  {
   "cell_type": "code",
   "execution_count": 112,
   "id": "cbdc0f80-0f8c-493a-a2e0-01d3e3ba33b5",
   "metadata": {
    "slideshow": {
     "slide_type": ""
    },
    "tags": [
     "ExportCode"
    ]
   },
   "outputs": [],
   "source": [
    "def SellingCorrelated2H_ext(M,C,X,dx,order_x=2,S=None,bc='Periodic'):\n",
    "    λ,E = C if isinstance(C,tuple) else Hooke(C).Selling() # Note that E is a (collection of) symmetric matrices\n",
    "    corr = lp.dot_VV(E[0],E[1]) # Correlation between the two offsets (do they point in the same direction)\n",
    "    λ,corr = [fd.as_field(e,X[0].shape) for e in (λ,corr)]\n",
    "    padding = AnisotropicWave.bc_to_padding[bc]\n",
    "    if S is None: ES = (0.,0.)\n",
    "    else: ES = np.sum(E[:,:,None,:]*S[:,:,:,None],axis=(0,1))\n",
    "    def PotentialEnergy(q):\n",
    "        dq0 = fd.DiffEll(q[0],E[0],dx,order=order_x,α=ES[0]*q[0],padding=padding)\n",
    "        dq1 = fd.DiffEll(q[1],E[1],dx,order=order_x,α=ES[1]*q[1],padding=padding)\n",
    "        sq_pos = np.sum((dq0+dq1      )**2,axis=0) # Best when positive correlation\n",
    "        sq_neg = np.sum((dq0+dq1[::-1])**2,axis=0) # Best when negative correlation\n",
    "        return 0.5 * λ * np.where(corr==0,(sq_pos+sq_neg)/2, # Symmetric version\n",
    "                         np.where(corr>0,  sq_pos,sq_neg  )) # Asymmetric versions\n",
    "    def KineticEnergy(p): return 0.5*p[None,:]*p[:,None]*M\n",
    "    H = QuadraticHamiltonian(PotentialEnergy,KineticEnergy); H.set_spmat(np.zeros_like(X)); return H"
   ]
  },
  {
   "cell_type": "markdown",
   "id": "4ec96d43-89f8-4a6e-8653-b587912dd638",
   "metadata": {
    "slideshow": {
     "slide_type": ""
    },
    "tags": []
   },
   "source": [
    "### 6.2 Dispersion relation\n",
    "\n",
    "We have the following observations regarding dispersion : \n",
    "\n",
    "- There is a substantial benefit for the second order Selling scheme, especially on the numerical dispersion of the shear wave. In some cases, the second order Selling scheme may become as good as or better than the fourth order Selling scheme. Accuracy becomes better than the second order Lebedev scheme.\n",
    "- There appears to be *almost no benefit* for the fourth and sixth order schemes.\n",
    "\n",
    "In summary, this modification appears to be beneficial only when the second order Selling scheme is used with strongly anisotropic media (crystals, at least). Implementation will be done if there is a good use case."
   ]
  },
  {
   "cell_type": "code",
   "execution_count": 29,
   "id": "4d9c36da-679c-47ec-bcc0-e3361a3672d1",
   "metadata": {
    "slideshow": {
     "slide_type": ""
    },
    "tags": [
     "ExportCode"
    ]
   },
   "outputs": [],
   "source": [
    "from agd.ExportedCode.Notebooks_Div.HighOrderWaves import _dispersion\n",
    "\n",
    "def sin_eet(e,dx,order_x=2,sign=0):\n",
    "    \"\"\"Approximates of e e^T as dx->0, arises from FFT of scheme.\"\"\"\n",
    "    def ondiag(s): # Fourier transform of finite difference approximation of second derivative, see _γ\n",
    "        if order_x==2: return 4*np.sin(s/2)**2\n",
    "        if order_x==4: return (np.cos(2*s)-16*np.cos(s)+15)/6\n",
    "        if order_x==6: return 49/18-3*np.cos(s)+3/10*np.cos(2*s)-1/45*np.cos(3*s)\n",
    "    def offdiag_sym(s,t): # Fourier transform of symmetrized finite difference approximation of cross derivative\n",
    "        if order_x==2: return np.sin(s)*np.sin(t)\n",
    "        if order_x==4: return (8*np.sin(s)*np.sin(t) + (4*np.sin(s)-np.sin(2*s))*(4*np.sin(t)-np.sin(2*t)))/12\n",
    "        if order_x==6: return (-9*np.sin(2*s)*(13*np.sin(t)-5*np.sin(2*t)+np.sin(3*t))+9*np.sin(s)*(50*np.sin(t)-13*np.sin(2*t)+2*np.sin(3*t))+np.sin(3*s)*(18*np.sin(t)-9*np.sin(2*t)+2*np.sin(3*t)))/180        \n",
    "    def offdiag_asym(s,t): # Fourier transform of non-symmetrized finite difference approximation of cross derivative\n",
    "        if order_x==2: return 1 - np.cos(s) + np.cos(s - t) - np.cos(t)\n",
    "        if order_x==4: return -(1/12)*(-9+12*np.cos(s)-3*np.cos(2*s)+4*np.cos(s-2*t)-20*np.cos(s-t)-np.cos(2*(s-t))+4*np.cos(2*s-t)+12*np.cos(t)-3*np.cos(2*t)+4*np.cos(s+t))\n",
    "        if order_x==6: return (1/180)*(101-153*np.cos(s)+63*np.cos(2*s)-11*np.cos(3*s)+18*np.cos(s-3*t)-9*np.cos(2*s-3*t)-108*np.cos(s-2*t)-9*np.cos(3*s-2*t)+342*np.cos(s-t)+45*np.cos(2*(s-t))+2*np.cos(3*(s-t))-108*np.cos(2*s-t)+18*np.cos(3*s-t)-153*np.cos(t)+63*np.cos(2*t)-11*np.cos(3*t)-108*np.cos(s+t)+9*np.cos(2*s+t)+9*np.cos(s+2*t))\n",
    "    def offdiag(s,t,σ): # Fourier transform of finite difference approximation of cross derivative\n",
    "        return offdiag_sym(s,t)-σ*(offdiag_sym(s,t)-offdiag_asym(s,t))\n",
    "    vdim = len(e)\n",
    "    return np.array([[ondiag(e[i]*dx) if i==j else offdiag(e[i]*dx,e[j]*dx,sign if vdim==2 else sign[3-i-j])\n",
    "             for i in range(vdim)] for j in range(vdim)])/dx**2\n",
    "\n",
    "def corr_signs(σ):\n",
    "    \"\"\"\n",
    "    Input : a set of vdim = 2 or 3 vectors.\n",
    "    Ouput : sums of best correlations σi σj, 0 <= i < j < vdim.\n",
    "    \"\"\"\n",
    "    if len(σ)==2: return np.sign(lp.dot_VV(σ[:,0],σ[:,1])) # Best sign correlation in dimension 2\n",
    "    # See discussion below about best sign correlations in dimension 3\n",
    "    σs = np.array([lp.dot_VV(σ[:,1],σ[:,2]),lp.dot_VV(σ[:,0],σ[:,2]),lp.dot_VV(σ[:,0],σ[:,1])])\n",
    "    ϵ = ((1,1,1),(-1,1,1),(1,-1,1),(-1,-1,1))\n",
    "    ϵs = np.array([(ϵ1*ϵ2,ϵ0*ϵ2,ϵ0*ϵ1) for ϵ0,ϵ1,ϵ2 in ϵ])\n",
    "    ϵs = np.expand_dims(ϵs,axis=tuple(range(-σ.ndim+2,0)))\n",
    "    σϵs = np.sum(σs*ϵs,axis=1)\n",
    "    σϵmax = σϵs==np.max(σϵs,axis=0)\n",
    "    return np.sign(np.sum(ϵs*σϵmax[:,None],axis=0))\n",
    "\n",
    "def sin_contract(C,k,dx,order_x):\n",
    "    \"\"\"Approximates Hooke(C).contract(k) as dx->0, arises from FFT of scheme.\"\"\"\n",
    "    λ,σ = C if isinstance(C,tuple) else Hooke(C).Selling()\n",
    "    σk = lp.dot_AV(σ,k[:,None])\n",
    "    σs = corr_signs(σ)\n",
    "    return np.sum(λ*sin_eet(σk,dx,order_x,σs),axis=2)\n",
    "    \n",
    "def dispersion_SellingCorrelated(k,ρ,C,dx,dt,order_x=2):\n",
    "    \"\"\"Return all discrete propagation modes.\"\"\"\n",
    "    # For now, we assume that M = Id/ρ. Anisotropic M seem doable, but would require taking care\n",
    "    # of the non-commutativity of a number of matrices in the scheme.\n",
    "    from agd.ExportedCode.Notebooks_Div.HighOrderWaves import eig\n",
    "    Ck = sin_contract(C,k,dx,order_x)\n",
    "    return _dispersion_ElasticT2(ρ,Ck,dt)"
   ]
  },
  {
   "cell_type": "markdown",
   "id": "ad0907cc-2ef3-44f6-beda-d298b19a6b03",
   "metadata": {
    "slideshow": {
     "slide_type": ""
    },
    "tags": []
   },
   "source": [
    "Let us now cross validate the scheme with the numerical dispersion relation."
   ]
  },
  {
   "cell_type": "code",
   "execution_count": 30,
   "id": "55d27481-b673-4de8-ad6a-e2e1e537239a",
   "metadata": {
    "slideshow": {
     "slide_type": ""
    },
    "tags": []
   },
   "outputs": [],
   "source": [
    "C_iso = Hooke.from_Lame(1.,1.).hooke\n",
    "C_VTI2 = Hooke.mica[0].extract_xz().hooke\n",
    "C_TTI2 = Hooke.mica[0].extract_xz().rotate_by(π/6).hooke\n",
    "for C in (C_VTI2,C_TTI2): C/=np.max(C)\n",
    "\n",
    "for ρ, C, k, order_x, Nx, dt, mode in [\n",
    "    (1.2, C_iso,  [ 1, 1], 2, 10, 0.01, 0),\n",
    "    (1.2, C_VTI2, [ 1,-2], 4, 9,  0.03, 1),\n",
    "    (1.4, C_TTI2, [ 2, 3], 2, 12, 0.05, 0),\n",
    "    (0.9, C_TTI2, [-1, 1], 6, 7,  0.02, 1),\n",
    "]:\n",
    "    vdim = len(k)\n",
    "    k = 2*π*np.array(k)\n",
    "    X, dx = make_domain(Nx,vdim) # The grid points : offset (0,0)\n",
    "\n",
    "    # Time discretization\n",
    "    Nt = 1\n",
    "    T = Nt*dt\n",
    "\n",
    "    # Dispersion relation and exact solution\n",
    "    ω,vq,vp = dispersion_SellingCorrelated(k,ρ,C,dx,dt,order_x)\n",
    "    q_exact,p_exact = mk_planewave_e(k,ω[mode],vq[:,mode],vp[:,mode])\n",
    "\n",
    "    q0,p0 = q_exact(  dt/2,X),p_exact(0,X)\n",
    "    qf,pf = q_exact(T+dt/2,X),p_exact(T,X)\n",
    "\n",
    "    SellingCorrH = SellingCorrelated2H(ρ,C,X,dx,order_x)\n",
    "    q1,p1 = SellingCorrH.Euler_p(q0,p0,dt)\n",
    "    assert np.allclose(pf,p1)\n",
    "    assert np.allclose(qf,q1)"
   ]
  },
  {
   "cell_type": "markdown",
   "id": "433ebefe-d1f2-4d14-9787-281bd0f9cb3b",
   "metadata": {
    "slideshow": {
     "slide_type": ""
    },
    "tags": []
   },
   "source": [
    "### 6.3 Visualizing dispersion"
   ]
  },
  {
   "cell_type": "code",
   "execution_count": 31,
   "id": "e1230449-cae9-47a2-a4fb-895b79b309e2",
   "metadata": {
    "slideshow": {
     "slide_type": ""
    },
    "tags": []
   },
   "outputs": [
    {
     "name": "stdout",
     "output_type": "stream",
     "text": [
      "Points per wavelength 2*π/dx=6.283\n",
      "Blue : Lebedev. Red : Selling. Green : correlated Selling\n"
     ]
    }
   ],
   "source": [
    "# Try changing the following parameters\n",
    "dx = 1.\n",
    "dt = dx/1.8\n",
    "C = Hooke.mica[0].extract_xz().rotate_by(π/6).hooke\n",
    "#C = Hooke.stishovite[0].extract_xz().rotate_by(π/8).hooke\n",
    "C /= np.max(C)\n",
    "\n",
    "# No need to change\n",
    "ρ = 1\n",
    "\n",
    "ak = np.linspace(-1.2,1.2)\n",
    "ks = np.array(np.meshgrid(ak,ak,indexing='ij'))\n",
    "def af(x): return fd.as_field(x,ks[0].shape)\n",
    "\n",
    "ω_exact,_ = Hooke(C).waves(ks,ρ)\n",
    "ω_Lebedev2,_,_  = dispersion_Virieux(ks,ρ,C,dx*np.sqrt(2),dt,order_x=2)\n",
    "ω_Lebedev4,_,_  = dispersion_Virieux(ks,ρ,C,dx*np.sqrt(2),dt,order_x=4)\n",
    "\n",
    "ω_Selling2,_,_  = dispersion_e(ks,af(ρ),af(C),dx,dt,order_x=2,order_t=2)\n",
    "ω_Selling4,_,_  = dispersion_e(ks,af(ρ),af(C),dx,dt,order_x=4,order_t=2)\n",
    "ω_Selling6,_,_  = dispersion_e(ks,af(ρ),af(C),dx,dt,order_x=6,order_t=2)\n",
    "ω_Selling2_corr,_,_  = dispersion_SellingCorrelated(ks,af(ρ),af(C),dx,dt,order_x=2)\n",
    "ω_Selling4_corr,_,_  = dispersion_SellingCorrelated(ks,af(ρ),af(C),dx,dt,order_x=4)\n",
    "ω_Selling6_corr,_,_  = dispersion_SellingCorrelated(ks,af(ρ),af(C),dx,dt,order_x=6)\n",
    "\n",
    "fig,ax = plt.subplots(1,2,figsize=(12,6))\n",
    "ax[0].set_title(\"Shear wave dispersion\"); ax[0].axis('equal')\n",
    "ω0 = 0.7*ω_exact[0].mean()\n",
    "ax[0].contour(*ks,ω_Lebedev2[0],levels=[ω0],colors='blue')\n",
    "ax[0].contour(*ks,ω_Lebedev4[0],levels=[ω0],colors='cyan')\n",
    "ax[0].contour(*ks,ω_Selling2[0],levels=[ω0],colors='red')\n",
    "ax[0].contour(*ks,ω_Selling4[0],levels=[ω0],colors='orange')\n",
    "ax[0].contour(*ks,ω_Selling2_corr[0],levels=[ω0],colors='green')\n",
    "ax[0].contour(*ks,ω_Selling4_corr[0],levels=[ω0],colors='olive')\n",
    "ax[0].contour(*ks,ω_exact[0],levels=[ω0],colors='black')\n",
    "\n",
    "ax[1].set_title(\"Pressure wave dispersion\"); ax[1].axis('equal')\n",
    "ω1 = 0.8*ω_exact[1].mean()\n",
    "ax[1].contour(*ks,ω_Lebedev2[1],levels=[ω1],colors='blue')\n",
    "ax[1].contour(*ks,ω_Lebedev4[1],levels=[ω1],colors='cyan')\n",
    "ax[1].contour(*ks,ω_Selling2[1],levels=[ω1],colors='red')\n",
    "ax[1].contour(*ks,ω_Selling4[1],levels=[ω1],colors='orange')\n",
    "ax[1].contour(*ks,ω_Selling2_corr[1],levels=[ω1],colors='green')\n",
    "ax[1].contour(*ks,ω_Selling4_corr[1],levels=[ω1],colors='olive')\n",
    "ax[1].contour(*ks,ω_exact[1],levels=[ω1],colors='black');\n",
    "\n",
    "print(f\"Points per wavelength {2*π/dx=:.3f}\")\n",
    "print(f\"Blue : Lebedev. Red : Selling. Green : correlated Selling\")"
   ]
  },
  {
   "cell_type": "code",
   "execution_count": 32,
   "id": "1547b0cd-85e2-4416-a381-22e2dc295865",
   "metadata": {
    "slideshow": {
     "slide_type": ""
    },
    "tags": []
   },
   "outputs": [
    {
     "data": {
      "text/plain": [
       "(array([0.08383371, 0.00447446, 0.0702737 , 0.16166576, 0.45269118, 0.17790585]),\n",
       " array([[[ 1, -1,  2,  0, -1,  1],\n",
       "         [ 1, -1,  1,  0,  0,  0]],\n",
       " \n",
       "        [[ 1, -1,  1,  0,  0,  0],\n",
       "         [ 0,  1,  0, -1,  0,  1]]]))"
      ]
     },
     "execution_count": 32,
     "metadata": {},
     "output_type": "execute_result"
    }
   ],
   "source": [
    "C = Hooke.mica[0].extract_xz().rotate_by(0.3).hooke; C /= np.max(C)\n",
    "Hooke(C).Selling()"
   ]
  },
  {
   "cell_type": "markdown",
   "id": "ec706607-eef5-4f35-bcfe-f132446d91d3",
   "metadata": {
    "slideshow": {
     "slide_type": ""
    },
    "tags": []
   },
   "source": [
    "### 6.4 Three dimensional case\n",
    "\n",
    "In three or more dimensions, correlating the offsets means maximizing \n",
    "$$\n",
    "    \\| \\sum_{1 \\leq i \\leq I} \\sigma_i e_i\\|^2 = \\sum_{1 \\leq i \\leq I} \\|e_i\\|^2 + 2\\sum_{i<j} \\sigma_i \\sigma_j \\<e_i,e_j\\>,\n",
    "$$\n",
    "over all possible sign choices $(\\sigma_i)_{1 \\leq i \\leq I}$, $\\sigma_i = \\pm 1$.\n",
    "This amounts to maximizing a quadratic form over boolean variables. The problem is known to be np-complete in high dimension, but with only three unknowns it does not raise any specific difficulty.\n",
    "\n",
    "For symmetry, we sum over all maximal sign combinations. Some notes : \n",
    "- Heuristically, for 'most' offsets, there should be only one maximal combination. However, in practice, offsets are small, integer valued, and have many zeros. Hence orthogonality is likely. \n",
    "- Regarding the CPU implementation, we make a weighted sum over all combinations, and let the sparse matrix construction do the rest.\n",
    "- The GPU implementation is *todo*.\n",
    "\n",
    "Regarding invariances : \n",
    "- $(\\sigma_0,\\sigma_1,\\sigma_2)\\in \\{-1,1\\}^3$ is equivalent to $(-\\sigma_0,-\\sigma_1,-\\sigma_2)$. Therefore one may assume $\\sigma_2=1$. Alternatively, one may look for a combination among $(+,+,+)$, $(+,+,-)$, $(+,-,+)$, $(-,+,+)$.\n",
    "- blabla"
   ]
  },
  {
   "cell_type": "code",
   "execution_count": 33,
   "id": "592d3bd7-fcc0-4bca-9307-160325d3f11a",
   "metadata": {
    "slideshow": {
     "slide_type": ""
    },
    "tags": []
   },
   "outputs": [
    {
     "data": {
      "text/plain": [
       "array([0, 0, 0])"
      ]
     },
     "execution_count": 33,
     "metadata": {},
     "output_type": "execute_result"
    }
   ],
   "source": [
    "σ0 = np.array([[1,0],[0,1],[-1,-1]]).T # Best correlation (++-) -> products (--+)\n",
    "σ1 = np.array([[1,0],[0,0],[-1,-1]]).T # (++-) and (+--) -> (0-0)\n",
    "σ2 = np.array([[1,0],[0,1],[1,-1]]).T  # (+-+) -> (-+-)\n",
    "σ=np.stack((σ0,σ1,σ2),axis=-1)\n",
    "corr_signs(σ) "
   ]
  },
  {
   "cell_type": "code",
   "execution_count": 34,
   "id": "d92868b7-5348-41f5-bb28-a0dd061ef08c",
   "metadata": {
    "slideshow": {
     "slide_type": ""
    },
    "tags": [
     "ExportCode"
    ]
   },
   "outputs": [],
   "source": [
    "def SellingCorrelatedH(ρ,C,X,dx,order_x=2,bc='Periodic'):\n",
    "    λ,E = C if isinstance(C,tuple) else Hooke(C).Selling() # Note that E is a (collection of) symmetric matrices\n",
    "    ϵ = corr_signs(E) # Correlation between the two offsets (do they point in the same direction)\n",
    "    λ,ϵ = [fd.as_field(e,X[0].shape) for e in (λ,ϵ)]\n",
    "    ϵ_pos = (ϵ>0)+(ϵ>=0).astype(int); ϵ_neg = (ϵ<0)+(ϵ<=0).astype(int) # Caution : array([True])+array([True]) == array([True])\n",
    "    \n",
    "    padding = AnisotropicWave.bc_to_padding[bc]\n",
    "    def PotentialEnergy(q):\n",
    "        dq = ad.array([fd.DiffEll(qi,Ei,dx,order=order_x,padding=padding) for qi,Ei in zip(q,E)])\n",
    "        if vdim==2: return 0.5 * λ * (dq[0]**2+dq[1]**2 + ϵ_pos*dq[0]*dq[1] + ϵ_neg*dq[0]*dq[1,::-1])\n",
    "        dq_pos = ad.array([dq[1]*dq[2],     dq[0]*dq[2],     dq[0]*dq[1]])\n",
    "        dq_neg = ad.array([dq[1]*dq[2,::-1],dq[0]*dq[2,::-1],dq[0]*dq[1,::-1]])\n",
    "        return 0.5 * λ * (dq**2 + ϵ_pos[:,None]*dq_pos + ϵ_neg[:,None]*dq_neg)\n",
    "    def KineticEnergy(p): return 0.5*p**2/ρ\n",
    "    H = QuadraticHamiltonian(PotentialEnergy,KineticEnergy); H.set_spmat(np.zeros_like(X)); return H"
   ]
  },
  {
   "cell_type": "markdown",
   "id": "5301a4f4-ea09-44ab-85bd-90d5c2232a3b",
   "metadata": {
    "slideshow": {
     "slide_type": ""
    },
    "tags": []
   },
   "source": [
    "Let us cross validate with the dispersion relation."
   ]
  },
  {
   "cell_type": "code",
   "execution_count": 35,
   "id": "b6201a2c-8a9d-4b25-be7a-088ee8ae738b",
   "metadata": {
    "slideshow": {
     "slide_type": ""
    },
    "tags": []
   },
   "outputs": [],
   "source": [
    "C_iso2 = Hooke.from_Lame(2.,1.).hooke\n",
    "C_VTI2 = Hooke.mica[0].extract_xz().hooke\n",
    "C_TTI2 = Hooke.mica[0].extract_xz().rotate_by(π/6).hooke\n",
    "C_iso3 = Hooke.from_Lame(1.,1.,vdim=3).hooke\n",
    "C_VTI3 = Hooke.mica[0].hooke\n",
    "C_TTI3 = Hooke.mica[0].rotate_by(π/6,(1,2,3)).hooke\n",
    "\n",
    "for C in (C_VTI2,C_TTI2,C_VTI3,C_TTI3): C/=np.max(C)\n",
    "\n",
    "for ρ, C, k, order_x, Nx, dt, mode in [\n",
    "    (1.2, C_iso2, [ 1, 1], 2, 10, 0.01, 0),\n",
    "    (1.2, C_VTI2, [ 1,-2], 4, 9,  0.03, 1),\n",
    "    (1.4, C_TTI2, [ 2, 3], 6, 12, 0.05, 0),\n",
    "    (0.8, C_iso3, [-1, 1, 1], 2, 7,  0.02, 1),\n",
    "    (1.2, C_VTI3, [ 1,-2,-1], 4, 9,  0.03, 1),\n",
    "    (1.4, C_TTI3, [ 2, -1,3], 2, 12, 0.05, 0),\n",
    "]:\n",
    "    vdim = len(k)\n",
    "    k = 2*π*np.array(k)\n",
    "    X, dx = make_domain(Nx,vdim) # The grid points : offset (0,0)\n",
    "\n",
    "    # Time discretization\n",
    "    Nt = 1\n",
    "    T = Nt*dt\n",
    "\n",
    "    # Dispersion relation and exact solution\n",
    "    ω,vq,vp = dispersion_SellingCorrelated(k,ρ,C,dx,dt,order_x)\n",
    "    q_exact,p_exact = mk_planewave_e(k,ω[mode],vq[:,mode],vp[:,mode])\n",
    "\n",
    "    q0,p0 = q_exact(  dt/2,X),p_exact(0,X)\n",
    "    qf,pf = q_exact(T+dt/2,X),p_exact(T,X)\n",
    "\n",
    "    SellingCorrH = SellingCorrelatedH(ρ,C,X,dx,order_x)\n",
    "    q1,p1 = SellingCorrH.Euler_p(q0,p0,dt)\n",
    "    assert np.allclose(pf,p1)\n",
    "    assert np.allclose(qf,q1)"
   ]
  },
  {
   "cell_type": "markdown",
   "id": "c8bde691-c006-4e41-bb76-0e0b6cff5670",
   "metadata": {
    "slideshow": {
     "slide_type": ""
    },
    "tags": []
   },
   "source": [
    "## 7. Staggered Selling scheme\n",
    "\n",
    "A key strength of the Virieux scheme is its very efficient evaluation of the term \n",
    "$$\n",
    "    \\partial^1 q^0 + \\partial^0 q^1,\n",
    "$$\n",
    "thanks to the use of a staggered grid.\n",
    "\n",
    "By default, the Selling scheme is not compatible with a staggered grid, because it uses arbitrary matrix offsets. \n",
    "The offsets (converted in symmetric 2x2 matrix form through Voigt notation) compatible with the staggered grid are \n",
    "\\begin{align*}\n",
    "    &\\begin{pmatrix}\n",
    "    \\alpha & 0\\\\\n",
    "    0 & \\beta\n",
    "    \\end{pmatrix}&\n",
    "    &\\begin{pmatrix}\n",
    "    a & c \\\\\n",
    "    c & b\n",
    "    \\end{pmatrix}&\n",
    "\\end{align*}\n",
    "where $\\alpha,\\beta \\in \\bR$ are arbitrary, and $a,b,c \\in \\bZ$ are integers such that $a\\equiv b \\, \\modtwo$ and $a\\not \\equiv c\\,\\modtwo$.\n",
    "\n",
    "Indeed, we have a staggered finite differences scheme for \n",
    "$$\n",
    "    \\<\\nabla q^0,(a,c)\\> + \\<\\nabla q^1,(c,b)\\>,\n",
    "$$\n",
    "which is discretized at the position $(0,0)$ if $c\\equiv 0\\, \\modtwo$, or $(1/2,1/2)$ if $c\\equiv 1\\, \\modtwo$."
   ]
  },
  {
   "cell_type": "markdown",
   "id": "fb2793f3-d24a-454c-aa1a-4e81eb858d03",
   "metadata": {
    "slideshow": {
     "slide_type": ""
    },
    "tags": []
   },
   "source": [
    "### 7.1 Staggered Selling decomposition\n",
    "\n",
    "Selling's decomposition is defined as a linear program, with infinitely many unknowns corresponding to all possible offsets. \n",
    "We would like a variant that only uses the above offsets. So far, we cannot do this in full generality, or in a way fast enough for practical uses. But as a first experiment, we can select a few offsets of small norm.\n",
    "We could use a generic linear solver to find some decomposition, but for efficiency and reproducibility we prefer to precompute the problem structure. \n",
    "\n",
    "The objective is to cover the majority of geological materials, as catalogued by Thomsen. In the implementation below, we allow the following offsets in the Hooke tensor decomposition : $(1,0,0),(0,1,0),(0,0,1), (2,0,1),(2,2,1)$. These triplets correspond to $(a,b,c)$ in the previous paragraph, and sign changes $(\\pm a, \\pm b,c)$ as well as interversions $(\\pm b,\\pm a,c)$ of the first two coordinates, are also allowed. \n",
    "The last two are absent from the original Virieux scheme, and allow to cover all Thomsen anisotropies except the biotite crystal.\n",
    "\n",
    "<!---\n",
    "_staggered_decomp_offsets = np.moveaxis([(1,0,0),(0,1,0), # In solver, prepend additional off diagonal to address (α,β,0)\n",
    "    (0,0,1), (2,0,1),(-2,0,1),(0,2,1),(0,-2,1), (2,2,1),(-2,2,1),(2,-2,1),(-2,-2,1)],-1,0) # Works for every Thomsen except biotite crystal                              \n",
    "\n",
    "def staggered_decomp_linprog(m):\n",
    "    \"\"\"A variant of the Selling/Voronoi decomposition, compatible with staggered grids\"\"\"\n",
    "    assert m.ndim==2 # TODO : apply to a family of matrices. Decomposition is done pointwise.\n",
    "#    if m.ndim>2: return np.reshape([staggered_decomp_linprog(am.reshape((3,3,-1)) ....\n",
    "    \n",
    "    # Setup and solve the linear program\n",
    "    flat_sym = flatten_symmetric_matrix\n",
    "    A_eq = flat_sym(lp.outer_self(_staggered_decomp_offsets))\n",
    "    offdiag = np.array([0,1,0,0,0,0])[:,None]\n",
    "    A_eq = np.concatenate((offdiag,A_eq),axis=1)\n",
    "    b_eq = flat_sym(m)\n",
    "    c = -np.ones(A_eq.shape[1])\n",
    "    c[0]=0\n",
    "    bounds = [(None,None),*tuple(((0,None),))*(len(c)-1)]\n",
    "    res = linprog(c,A_eq=A_eq,b_eq=b_eq,bounds=bounds)\n",
    "    if not res.success: return None,None,None,False\n",
    "    coefs_00 = res.x[:3]\n",
    "    coefs_11 = res.x[3:]\n",
    "    offsets_11 = _staggered_decomp_offsets[:,2:]\n",
    "    \n",
    "    # Validate result, and extract decomp. Note that the second criterion is observed but was not enforced.\n",
    "    valid = res.success and coefs_00[1]*coefs_00[2]>=coefs_00[0]**2\n",
    "    arg = np.argsort(coefs_11)\n",
    "    ncoefs_11 = 6-np.sum(coefs_00>0) # 6 non-zero coefficients overall (d.o.f of m) \n",
    "    assert np.allclose(coefs_11[arg[:-ncoefs_11]],0)\n",
    "    coefs_11 = coefs_11[arg[-ncoefs_11:]]\n",
    "    offsets_11 = offsets_11[:,arg[-ncoefs_11:]]\n",
    "    return coefs_00,coefs_11,offsets_11,valid\n",
    "\n",
    "\n",
    "staggered_decomp_test = [Hooke.from_ThomsenElastic(tem) for name,tem in Seismic.Thomsen.ThomsenData.items() if name!='Biotite crystal'] \\\n",
    "    + [Hooke.mica,Hooke.stishovite,Hooke.olivine]\n",
    "staggered_decomp_test = [hk[0].extract_xz().hooke for hk in staggered_decomp_test]\n",
    "\n",
    "nθ = 100; θs = np.linspace(0,π/2,nθ)\n",
    "print(f\"Decomposition of {len(staggered_decomp_test)} materials, over {len(θs)} regular orientations each\")\n",
    "\n",
    "for m in staggered_decomp_test:\n",
    "    m = m/np.max(m) # Normalize coefficients (optional)\n",
    "    for θ in θs:\n",
    "        m_rot = Hooke(m).rotate_by(θ).hooke\n",
    "        (c_00,a_00,b_00),coefs_11,offsets_11,valid = staggered_decomp_linprog(m_rot)\n",
    "        assert valid\n",
    "        rec_00 = np.array([[a_00,c_00,0],[c_00,b_00,0],[0,0,0]])\n",
    "        rec_11 = np.sum(coefs_11*lp.outer_self(offsets_11),axis=2)\n",
    "        assert np.allclose(m_rot,rec_00+rec_11)\n",
    "--->"
   ]
  },
  {
   "cell_type": "code",
   "execution_count": 36,
   "id": "31adf56f-8ad4-4084-b9bd-424abd9d7524",
   "metadata": {
    "slideshow": {
     "slide_type": ""
    },
    "tags": [
     "ExportCode"
    ]
   },
   "outputs": [],
   "source": [
    "_precomp_offsets = np.array([[1,0,0,2,0,2],[0,1,0,0,2,2],[0,0,1,1,1,1]])\n",
    "_precomp_inv = np.linalg.inv(flatten_symmetric_matrix(lp.outer_self(_precomp_offsets)))\n",
    "\n",
    "def staggered_decomp_linprog(D,select='Cross'):\n",
    "    \"\"\"\n",
    "    Modified Selling decomposition, for moderate anisotropy (all Thomsen materials execpt biotite crystal).\n",
    "    - select ('Mean','Cross','Short'): selection principle for the decomposition\n",
    "       'Mean' : average of all possible decompositions\n",
    "       'Cross' : minimize the cross derivative coefficient, so as to achieve coef01**2 <= coef[0]*coef[1] when possible\n",
    "       'Short' : minimize the coefficient of the longest offset, so as to improve stencil locality\n",
    "    \"\"\"\n",
    "    # Single vertex, no need to find the best one in Ryskov's polyhedron.\n",
    "    assert D.shape[:2]==(3,3)\n",
    "    def af(x): return fd.as_field(x,D.shape[2:]) #np.expand_dims(x,tuple(range(2-D.ndim,0)))\n",
    "    sdim = D.ndim-2 # number of additional dimensions\n",
    "    D_flat = flatten_symmetric_matrix(D)\n",
    "    signs = np.sign(D_flat[3:5])\n",
    "    signs[signs==0]=1\n",
    "    D_flat[3:5]*=signs\n",
    "    if D_flat.ndim<=2: coefs = _precomp_inv@D_flat # Account for weird @ semantics\n",
    "    else: coefs = np.moveaxis(_precomp_inv@np.moveaxis(D_flat,0,-2),-2,0)\n",
    "    tmin = - np.min(coefs[[2,5]],axis=0)\n",
    "    tmax =   np.min(coefs[[3,4]],axis=0)\n",
    "    # We should have tmin<=tmax, up to machine precision, if the linear program is solvable. \n",
    "    # Possible selection principles for parameter t such that tmin<=t<=tmax : \n",
    "    if select=='Mean': t = (tmin+tmax)/2 # - midpoint, average of possible decompositions\n",
    "    else: # Cross : minimize |coef01|. Short : minimize the last coefficient\n",
    "        if select=='Cross': tmix = np.prod(signs,axis=0)*D[0,1]/4-coefs[-1]\n",
    "        elif select=='Short': tmix = -coefs[-1]\n",
    "        t = np.maximum(tmin,np.minimum(tmax,tmix))\n",
    "    coefs += t*af(np.array([0,0,1,-1,-1,1.]))\n",
    "    offsets = af(_precomp_offsets).copy()\n",
    "    offsets[0:2]*=signs[:,None].astype(int)\n",
    "    # Adjust for the coefficient at (O,1)\n",
    "    coef01 = D[0,1] - np.sum(np.prod(offsets[0:2],axis=0)*coefs,axis=0)\n",
    "    return (coefs[0],coefs[1],coef01),coefs[2:],offsets[:,2:]"
   ]
  },
  {
   "cell_type": "code",
   "execution_count": 37,
   "id": "91457888-3994-4e3b-a43a-4bfe216eb1d8",
   "metadata": {
    "slideshow": {
     "slide_type": ""
    },
    "tags": []
   },
   "outputs": [
    {
     "data": {
      "text/plain": [
       "((3, 2), (4, 2), (3, 4, 2))"
      ]
     },
     "execution_count": 37,
     "metadata": {},
     "output_type": "execute_result"
    }
   ],
   "source": [
    "D0 = Hooke.from_Lame(1,1).hooke\n",
    "D1 = Hooke.from_Lame(1,2).hooke\n",
    "D = np.stack((D0,D1),axis=-1)\n",
    "coefs_00,coefs_11,offsets_11 = staggered_decomp_linprog(D)\n",
    "np.array(coefs_00).shape,coefs_11.shape,offsets_11.shape"
   ]
  },
  {
   "cell_type": "markdown",
   "id": "c2438531-6988-4ac2-b4d7-59cf5e60e8ab",
   "metadata": {
    "slideshow": {
     "slide_type": ""
    },
    "tags": []
   },
   "source": [
    "Because we use only a few offsets, the above decomposition method only applies to moderate anisotropies. Fortunately, this is enough to handle most geological materials (except the biotite crystal)."
   ]
  },
  {
   "cell_type": "code",
   "execution_count": 38,
   "id": "49d6a331-02dd-4f32-920c-60418a79d4b6",
   "metadata": {
    "slideshow": {
     "slide_type": ""
    },
    "tags": []
   },
   "outputs": [
    {
     "name": "stdout",
     "output_type": "stream",
     "text": [
      "Decomposition of 60 materials, over 100 regular orientations each\n"
     ]
    }
   ],
   "source": [
    "staggered_decomp_test = [Hooke.from_ThomsenElastic(tem) for name,tem in Seismic.Thomsen.ThomsenData.items() if name!='Biotite crystal'] \\\n",
    "    + [Hooke.mica,Hooke.stishovite,Hooke.olivine]\n",
    "staggered_decomp_test = [hk[0].extract_xz().hooke for hk in staggered_decomp_test]\n",
    "\n",
    "nθ = 100; θs = np.linspace(0,π/2,nθ)\n",
    "print(f\"Decomposition of {len(staggered_decomp_test)} materials, over {len(θs)} regular orientations each\")\n",
    "\n",
    "for m in staggered_decomp_test:\n",
    "    m = m/np.max(m) # Normalize coefficients (optional)\n",
    "    for θ in θs:\n",
    "        m_rot = Hooke(m).rotate_by(θ).hooke\n",
    "        (a_00,b_00,c_00),coefs_11,offsets_11 = staggered_decomp_linprog(m_rot)\n",
    "        rec_00 = np.array([[a_00,c_00,0],[c_00,b_00,0],[0,0,0]])\n",
    "        rec_11 = np.sum(coefs_11*lp.outer_self(offsets_11),axis=2)\n",
    "        assert np.allclose(m_rot,rec_00+rec_11)"
   ]
  },
  {
   "cell_type": "markdown",
   "id": "a02e96de-7b7d-4c7d-b5d7-feb605d01546",
   "metadata": {},
   "source": [
    "### 7.2 Scheme implementation\n"
   ]
  },
  {
   "cell_type": "code",
   "execution_count": 39,
   "id": "3f87cff3-d755-45ed-a738-7bbfb1571a14",
   "metadata": {
    "slideshow": {
     "slide_type": ""
    },
    "tags": [
     "ExportCode"
    ]
   },
   "outputs": [],
   "source": [
    "def SellingStaggered2H(ρ,C,stag,X,S=None):\n",
    "    \"\"\"Hamiltonian of the 2d elastic wave equation, implemented using a staggered variant of Selling's decomposition.\"\"\"\n",
    "    dro,dl,ar = stag.diff_right_offset,stag.diff_left,stag.avg_right\n",
    "    coefs_00,coefs_11,offsets_11 = staggered_decomp_linprog(C)\n",
    "    def af(x): return fd.as_field(x,X[0].shape)\n",
    "    iρ = af(1/ρ)    \n",
    "    iρ_10 = ar(iρ,0)\n",
    "    iρ_01 = ar(iρ,1)\n",
    "    # TODO : higher spatial accuracy by properly locating coefs_11 (average with neighbors)\n",
    "    assert S is None\n",
    "    def PotentialEnergy(q):\n",
    "        q0_10,q1_01 = q\n",
    "        ϵ00_00 = dl(q0_10,0) # These terms handled similarly to Virieux\n",
    "        ϵ11_00 = dl(q1_01,1) # Compute the strain tensor ϵ = (Dq+Dq^T)/2\n",
    "        res = coefs_00[0]*ϵ00_00**2 + coefs_00[1]*ϵ11_00**2 +  2*coefs_00[2]*ϵ00_00*ϵ11_00\n",
    "        for λ_11,offset_11 in zip(coefs_11,np.moveaxis(offsets_11,1,0)):\n",
    "            e0,e1 = (offset_11[0],offset_11[2]),(offset_11[2],offset_11[1])\n",
    "            ϵ_11 = dro(q0_10,1,e0) + dro(q1_01,0,e1)\n",
    "            res += λ_11 * ϵ_11**2\n",
    "        return 0.5*res\n",
    "    def KineticEnergy(p):\n",
    "        p0_10,p1_01 = p\n",
    "        return 0.5*(iρ_10*p0_10**2 + iρ_01*p1_01**2)\n",
    "    H = QuadraticHamiltonian(PotentialEnergy,KineticEnergy); H.set_spmat(np.zeros_like(X)); return H"
   ]
  },
  {
   "cell_type": "markdown",
   "id": "d06070b8-3f4c-407a-afd7-0be0d274f532",
   "metadata": {
    "slideshow": {
     "slide_type": ""
    },
    "tags": []
   },
   "source": [
    "### 7.3 Dispersion relation"
   ]
  },
  {
   "cell_type": "code",
   "execution_count": 40,
   "id": "7547bb4f-9048-4067-80be-66221967ddd2",
   "metadata": {
    "slideshow": {
     "slide_type": ""
    },
    "tags": [
     "ExportCode"
    ]
   },
   "outputs": [],
   "source": [
    "def dispersion_SellingStaggered2(k,ρ,C,dx,dt,order_x=2,decomp=staggered_decomp_linprog):\n",
    "    \"\"\"\n",
    "    Dispersion relation for the staggered Selling scheme for the 2d elastic wave equation.\n",
    "    Returns. \n",
    "    - ω,vq,vp : pulsation, and amplitude of position and impulsion, of the wavemodes.\n",
    "    \"\"\"\n",
    "    coefs_00,coefs_11,offsets_11 = decomp(C)\n",
    "    def disp_stag(k): return _dispersion_DiffStaggered(k,dx,order_x)\n",
    "    Ik = disp_stag(k)\n",
    "    def af(x): return fd.as_field(x,k[0].shape)\n",
    "    eye = af(np.eye(2))\n",
    "    Ck_00 = coefs_00[0] * Ik[0]**2 * lp.outer_self(eye[0]) + coefs_00[1] * Ik[1]**2 * lp.outer_self(eye[1]) \\\n",
    "     + coefs_00[2]*Ik[0]*Ik[1]*(lp.outer(eye[0],eye[1])+lp.outer(eye[1],eye[0])) \n",
    "    Ck_11 = []\n",
    "    for λ_11,offset_11 in zip(coefs_11,np.moveaxis(offsets_11,1,0)):\n",
    "        e0,e1 = (offset_11[0],offset_11[2]),(offset_11[2],offset_11[1])\n",
    "        e0,e1 = map(af,(e0,e1))\n",
    "        Ik_11 = disp_stag(lp.dot_VV(k,e0)),disp_stag(lp.dot_VV(k,e1))\n",
    "        Ck_11.append( λ_11 * lp.outer_self(Ik_11))\n",
    "    return _dispersion_ElasticT2(ρ,Ck_00+np.sum(Ck_11,axis=0),dt)"
   ]
  },
  {
   "cell_type": "markdown",
   "id": "bcc2a4d1-4634-48f7-91c3-5f06929021ed",
   "metadata": {
    "slideshow": {
     "slide_type": ""
    },
    "tags": []
   },
   "source": [
    "The staggered Selling scheme reduces to the Virieux scheme in the VTI setting, and so does its dispersion."
   ]
  },
  {
   "cell_type": "code",
   "execution_count": 41,
   "id": "e9e0e099-1d5a-43f9-9b78-3eba79527e2d",
   "metadata": {
    "slideshow": {
     "slide_type": ""
    },
    "tags": []
   },
   "outputs": [],
   "source": [
    "ρ = 1.4\n",
    "C = Hooke.mica[0].extract_xz().hooke\n",
    "#C = Hooke.stishovite[0].extract_xz().hooke\n",
    "#C = Hooke.from_Lame(1,2).hooke; C[0,0]+=1; C[1,1]+=1; C[2,2]+=1\n",
    "k = np.array([1,0])\n",
    "dx = 0.1\n",
    "dt = 0.1\n",
    "order_x=2\n",
    "ωS,vqS,vpS = dispersion_SellingStaggered2(k,ρ,C,dx,dt,order_x)\n",
    "ωV,vqV,vpV = dispersion_Virieux(k,ρ,C,dx,dt,order_x)\n",
    "assert np.allclose(ωS,ωV)\n",
    "assert np.allclose(vqS,vqV)\n",
    "assert np.allclose(vpS,vpV)"
   ]
  },
  {
   "cell_type": "code",
   "execution_count": 42,
   "id": "6a486ba2-dfb7-415a-9f24-ca8c1758b183",
   "metadata": {
    "slideshow": {
     "slide_type": ""
    },
    "tags": []
   },
   "outputs": [],
   "source": [
    "C_VTI2 = Hooke.mica[0].extract_xz().hooke\n",
    "C_TTI2 = Hooke.mica[0].extract_xz().rotate_by(π/6).hooke\n",
    "for C in (C_VTI2,C_TTI2): C/=np.max(C)\n",
    "\n",
    "for ρ, C_VTI, C, k, order_x, Nx, dt, mode in [\n",
    "    (1.4, C_VTI2, C_TTI2, [ 2, 3],    2, 10, 0.01, 0),\n",
    "    (0.9, C_VTI2, C_TTI2, [-1, 1],    4, 10, 0.01, 0),\n",
    "]:\n",
    "    vdim = len(k)\n",
    "    k = 2*π*np.array(k)\n",
    "    X, dx = make_domain(Nx,vdim) # The grid points : offset (0,0)\n",
    "    stag = staggered(dx,order_x,'Periodic')\n",
    "\n",
    "    # Time discretization\n",
    "    Nt = 1\n",
    "    T = Nt*dt\n",
    "\n",
    "    # Dispersion relation and exact solution\n",
    "    ω,vq,vp = dispersion_Virieux(k,ρ,C_VTI,dx,dt,order_x)\n",
    "    q_exact,p_exact = mk_planewave_e(k,ω[mode],vq[:,mode],vp[:,mode])\n",
    "\n",
    "    q0,p0 = map(np.array,eval_Virieux(q_exact,p_exact,X,dx,0,dt))\n",
    "    qf,pf = eval_Virieux(q_exact,p_exact,X,dx,T,dt)\n",
    "\n",
    "    def af(q): return fd.as_field(q,shape=X[0].shape)\n",
    "    Virieux = (None,Virieux1,Virieux2,Virieux3)[vdim] # Select adequate scheme\n",
    "    scheme = Virieux(af(ρ),af(C_VTI),stag)\n",
    "    q1,p1 = scheme.step(q0,p0,dt)\n",
    "    assert np.allclose(qf,q1)\n",
    "    assert np.allclose(pf,p1)\n",
    "\n",
    "    # Now testing the staggered Selling scheme\n",
    "    assert vdim==2\n",
    "    # For VTI tensors, it should reproduce the Virieux scheme\n",
    "    SellingStagH = SellingStaggered2H(ρ,C_VTI,stag,X)\n",
    "    Q1,P1 = SellingStagH.Euler_p(q0,p0,dt)\n",
    "    assert np.allclose(q1,Q1)\n",
    "    assert np.allclose(p1,P1)\n",
    "\n",
    "    # However, the Staggered Selling scheme also handles general elasticity\n",
    "    ω,vq,vp = dispersion_SellingStaggered2(k,ρ,C,dx,dt,order_x)\n",
    "    q_exact,p_exact = mk_planewave_e(k,ω[mode],vq[:,mode],vp[:,mode])\n",
    "    Q0,P0 = map(np.array,eval_Virieux(q_exact,p_exact,X,dx,0,dt))\n",
    "    Qf,Pf = eval_Virieux(q_exact,p_exact,X,dx,T,dt)\n",
    "    SellingStagH = SellingStaggered2H(ρ,C,stag,X)\n",
    "    Q1,P1 = SellingStagH.Euler_p(Q0,P0,dt)\n",
    "    assert np.allclose(Qf,Q1)\n",
    "    assert np.allclose(Pf,P1)"
   ]
  },
  {
   "cell_type": "markdown",
   "id": "94e05dde-320c-4624-92a3-641679adb918",
   "metadata": {
    "slideshow": {
     "slide_type": ""
    },
    "tags": []
   },
   "source": [
    "### 7.4 Comparing dispersions\n",
    "\n",
    "The staggered Selling scheme clearly improves the dispersion relation w.r.t the original Selling scheme.\n",
    "Wether this beats the Lebedev and/or correlated Selling schemes, on the pressure and/or shear waves, depends on the circumstances. A more systematic study is needed. \n",
    "(E.g. Compute approximate dispersions on all the Thomsen materials, with all the orientations.)\n",
    "\n",
    "The mica shear wave seems to be a worst case scenario for our approach."
   ]
  },
  {
   "cell_type": "code",
   "execution_count": 43,
   "id": "343b4bed-882e-414b-892a-2237f9b09c77",
   "metadata": {
    "slideshow": {
     "slide_type": ""
    },
    "tags": []
   },
   "outputs": [
    {
     "name": "stdout",
     "output_type": "stream",
     "text": [
      "Points per wavelength 2*π/dx=6.283, order_x=4, λ/μ=0.4\n",
      "Blue : Lebedev. Red : Selling.\n"
     ]
    }
   ],
   "source": [
    "# Try changing the following parameters\n",
    "dx = 1. #1.5\n",
    "dt = dx/4 # Small time step, we are mostly interested on spatial dispersion\n",
    "θ = π/6\n",
    "C = Hooke.mica[0].extract_xz().rotate_by(θ).hooke # \n",
    "#C = Hooke.stishovite[0].extract_xz().rotate_by(θ).hooke\n",
    "C /= np.max(C)\n",
    "\n",
    "# No need to change\n",
    "ρ = 1\n",
    "\n",
    "print(f\"Points per wavelength {2*π/dx=:.3f}, {order_x=}, {λ/μ=}\")\n",
    "print(f\"Blue : Lebedev. Red : Selling.\")\n",
    "\n",
    "ak = np.linspace(-1.2,1.2)\n",
    "ks = np.array(np.meshgrid(ak,ak,indexing='ij'))\n",
    "def af(x): return fd.as_field(x,ks[0].shape)\n",
    "\n",
    "ω_exact,_ = Hooke(C).waves(ks,ρ)\n",
    "ω_Virieux2,_,_  = dispersion_Virieux(ks,ρ,C,dx,dt,order_x=2)\n",
    "ω_Virieux4,_,_  = dispersion_Virieux(ks,ρ,C,dx,dt,order_x=4)\n",
    "ω_Lebedev2,_,_  = dispersion_Virieux(ks,ρ,C,dx*np.sqrt(2),dt,order_x=2)\n",
    "ω_Lebedev4,_,_  = dispersion_Virieux(ks,ρ,C,dx*np.sqrt(2),dt,order_x=4)\n",
    "\n",
    "ω_Selling2,_,_  = dispersion_e(ks,af(ρ),af(C),dx,dt,order_x=2,order_t=2)\n",
    "ω_Selling4,_,_  = dispersion_e(ks,af(ρ),af(C),dx,dt,order_x=4,order_t=2)\n",
    "ω_Selling2_corr,_,_  = dispersion_SellingCorrelated(ks,af(ρ),af(C),dx,dt,order_x=2)\n",
    "ω_Selling4_corr,_,_  = dispersion_SellingCorrelated(ks,af(ρ),af(C),dx,dt,order_x=4)\n",
    "\n",
    "ω_Selling2_stag,_,_ = dispersion_SellingStaggered2(ks,ρ,C,dx,dt,order_x=2)\n",
    "ω_Selling4_stag,_,_ = dispersion_SellingStaggered2(ks,ρ,C,dx,dt,order_x=4)\n",
    "\n",
    "#ω_Selling,_,_  = dispersion_e(ks,af(ρ),af(C),dx,dt,order_x=6,order_t=2) # Order 6 does not bring much benefit\n",
    "\n",
    "\n",
    "fig,ax = plt.subplots(1,2,figsize=(12,6))\n",
    "ax[0].set_title(\"Shear wave dispersion\"); ax[0].axis('equal')\n",
    "ω0 = 0.7*ω_exact[0].mean()\n",
    "ax[0].contour(*ks,ω_Lebedev2[0],levels=[ω0],colors='blue')\n",
    "ax[0].contour(*ks,ω_Lebedev4[0],levels=[ω0],colors='cyan')\n",
    "\n",
    "#ax[0].contour(*ks,ω_Selling2[0],levels=[ω0],colors='red')\n",
    "#ax[0].contour(*ks,ω_Selling4[0],levels=[ω0],colors='orange')\n",
    "ax[0].contour(*ks,ω_Selling2_corr[0],levels=[ω0],colors='red')\n",
    "ax[0].contour(*ks,ω_Selling4_corr[0],levels=[ω0],colors='orange')\n",
    "\n",
    "ax[0].contour(*ks,ω_Selling2_stag[0],levels=[ω0],colors='green')\n",
    "ax[0].contour(*ks,ω_Selling4_stag[0],levels=[ω0],colors='olive')\n",
    "ax[0].contour(*ks,ω_exact[0],levels=[ω0],colors='black')\n",
    "\n",
    "ax[1].set_title(\"Pressure wave dispersion\"); ax[1].axis('equal')\n",
    "ω1 = 0.8*ω_exact[1].mean()\n",
    "ax[1].contour(*ks,ω_Lebedev2[1],levels=[ω1],colors='blue')\n",
    "ax[1].contour(*ks,ω_Lebedev4[1],levels=[ω1],colors='cyan')\n",
    "\n",
    "#ax[1].contour(*ks,ω_Selling2[1],levels=[ω1],colors='red')\n",
    "#ax[1].contour(*ks,ω_Selling4[1],levels=[ω1],colors='orange')\n",
    "ax[1].contour(*ks,ω_Selling2_corr[1],levels=[ω1],colors='red')\n",
    "ax[1].contour(*ks,ω_Selling4_corr[1],levels=[ω1],colors='orange')\n",
    "\n",
    "ax[1].contour(*ks,ω_Selling2_stag[1],levels=[ω1],colors='green')\n",
    "ax[1].contour(*ks,ω_Selling4_stag[1],levels=[ω1],colors='olive');\n",
    "ax[1].contour(*ks,ω_exact[1],levels=[ω1],colors='black');\n"
   ]
  },
  {
   "cell_type": "markdown",
   "id": "aede5537-354d-4a1b-9260-3779adef2188",
   "metadata": {
    "slideshow": {
     "slide_type": ""
    },
    "tags": []
   },
   "source": [
    "### 7.5 Yet another variant\n",
    "\n",
    "The code below implements, again, a linear program that performs a variant of Selling's decomposition with some of the considered offsets. \n",
    "We now include the extended collection of offsets $(\\cos \\theta,\\sin \\theta,0)$ for $\\theta$ multiple of $\\pi/6$, as well as $(0,0,1),(2,0,1),(2,2,1),(1,1,2),(4,0,1)$.\n",
    "These triplets correspond to $(a,b,c)$ in the introduction of this subsection, and sign changes $(\\pm a, \\pm b,c)$, as well as interversions $(\\pm b,\\pm a,c)$ of the first two coordinates, are also allowed. \n",
    "\n",
    "This allows to cover all geological materials catalogued by Thomsen, and gives a bit of room in case some additional distorsion is introduced (e.g a change of coordinates in a method accounting for the topography)\n",
    "\n",
    "<!---\n",
    "Some test code.\n",
    "D0 = Hooke.from_Lame(1,1).hooke\n",
    "D1 = Hooke.from_Lame(1,2).hooke\n",
    "D2 = Hooke.from_Lame(1,3).hooke\n",
    "D3 = Hooke.from_Lame(1,4).hooke\n",
    "D4 = Hooke.from_Lame(2,3).hooke\n",
    "D = np.stack((D0,D1,D2,D3,D4),axis=-1)\n",
    "staggered_decomp_linprogExt(D)\n",
    "--->\n"
   ]
  },
  {
   "cell_type": "code",
   "execution_count": 44,
   "id": "3eab04bc-863b-457e-b44c-6767981e3ac9",
   "metadata": {
    "slideshow": {
     "slide_type": ""
    },
    "tags": [
     "ExportCode"
    ]
   },
   "outputs": [],
   "source": [
    "_decomp_extended_precomp_vertices = np.array([[4.23205081,7.46410162,4.23205081,-3.73205081,-5.73205081,1],[1,4/3,3.30940108,-2/3,-7.60683603,2.97606774],[2.36602540,3.15470054,2.36602540,-1.57735027,-5.02072594,1.57735027],[1.5,1.15470054,1.5,-5.77350269e-01,-3,1],[2.17846097e+01,12,1,-2.88923048e+01,-6,9],[7.92820323,4,1,-5.96410162,-2,1],[1,1.92450090e-01,4/3,-9.62250449e-02,-2.66666667,1],[1,-1.28197512e-16,1,-0.5,-2,1],[2.42224319e+01,1.34074773e+01,1,-3.57411251e+01,-6.70373864,1.18149546e+01],[4.23205081,7.46410162,4.23205081,-5.73205081,-3.73205081,1],[4.78985145e+01,2.96201144e+01,2.46834287,-6.61769145e+01,-1.48100572e+01,2.07467429e+01],[7.46410162,1.49282032e+01,7.46410162,-8.21410162,-8.21410162,1],[6.36602540,3.09807621,1,-1.67320508e+01,-6,9],[4/3,1.92450090e-01,1,-2.66666667,-9.62250449e-02,1],[1,-1.28197512e-16,1,-2,-0.5,1],[1,4,7.92820323,-2,-5.96410162,1],[1.5,1.15470054,1.5,-3,-5.77350269e-01,1],[8.34298427,4.23947394,1,-2.16438643e+01,-6.47894789,1.09157915e+01],[3.30940108,4/3,1,-7.60683603,-2/3,2.97606774],[2.36602540,3.15470054,2.36602540,-5.02072594,-1.57735027,1.57735027],[1.07787504e+01,6.90264733,1.72566183,-2.84601481e+01,-1.03539710e+01,1.48052947e+01],[1,-1.28197512e-16,1,-2,-6,9],[1,-1.28197512e-16,1,-2,-2.5,2],[1.75621778e+01,-9.56217783,1,-16,-6,9],[6,2,1,-16,-6,9],[1,7.88675135e-01,2.36602540,-3.57735027,-6.30940108,4.15470054],[1.20291371,4.68609140e-01,1.20291371,-3.34304570,-3.34304570,2.87443656],[2.36602540,7.88675135e-01,1,-6.30940108,-3.57735027,4.15470054],[1,-1.28197512e-16,1,-2.5,-2,2],[4.46410162,2,1,-1.29282032e+01,-6,9],[1,1.34074773e+01,2.42224319e+01,-6.70373864,-3.57411251e+01,1.18149546e+01],[1,4.23947394,8.34298427,-6.47894789,-2.16438643e+01,1.09157915e+01],[1.72566183,6.90264733,1.07787504e+01,-1.03539710e+01,-2.84601481e+01,1.48052947e+01],[2.46834287,2.96201144e+01,4.78985145e+01,-1.48100572e+01,-6.61769145e+01,2.07467429e+01],[1,12,2.17846097e+01,-6,-2.88923048e+01,9],[1,3.09807621,6.36602540,-6,-1.67320508e+01,9],[1,2,4.46410162,-6,-1.29282032e+01,9],[1,-1.28197512e-16,1,-6,-2,9],[1,2,6,-6,-16,9],[1,-9.56217783,1.75621778e+01,-6,-16,9]])\n",
    "_decomp_extended_precomp_offsets = np.array([[0,2,-2,0,0,2,-2,2,-2,1,-1,1,-1,4,-4,0,0,1,8.66025404e-01,0.5,6.12323400e-17,-0.5,-8.66025404e-01],[0,0,0,2,-2,2,2,-2,-2,1,1,-1,-1,0,0,4,-4,0,0.5,8.66025404e-01,1,8.66025404e-01,0.5],[1,1,1,1,1,1,1,1,1,2,2,2,2,1,1,1,1,0,0,0,0,0,0]])\n",
    "_decomp_extended_precomp_active = np.array([[0,6,9,10,21,22],[3,6,9,10,17,22],[3,6,9,10,21,22],[0,3,9,10,21,22],[3,9,11,15,20,21],[0,3,9,11,20,21],[0,3,9,10,17,22],[0,3,9,17,19,21],[7,9,11,15,20,21],[0,7,9,11,21,22],[3,7,9,11,15,21],[0,6,7,9,21,22],[1,3,9,15,20,21],[0,1,9,11,20,21],[0,1,9,17,19,21],[0,1,9,10,17,22],[0,1,9,11,21,22],[1,7,9,15,20,21],[1,7,9,11,20,21],[1,7,9,11,21,22],[1,3,7,9,15,21],[3,5,15,17,19,21],[3,5,9,17,19,21],[3,5,9,15,19,20],[1,3,5,9,15,20],[1,3,5,9,17,22],[1,3,5,9,21,22],[1,3,5,9,20,21],[1,5,9,17,19,21],[1,3,5,15,20,21],[6,9,10,13,17,22],[3,6,9,13,17,22],[1,3,6,9,13,22],[1,6,9,10,13,22],[1,9,10,13,17,22],[1,3,9,13,17,22],[1,3,5,13,17,22],[1,5,13,17,19,21],[1,3,5,9,13,17],[1,5,9,13,17,18]])\n",
    "_decomp_extended_precomp_inv = np.linalg.inv(np.moveaxis(flatten_symmetric_matrix(lp.outer_self(_decomp_extended_precomp_offsets[:,_decomp_extended_precomp_active])),0,1))\n",
    "def staggered_decomp_linprogExt(D):\n",
    "    shape = D.shape[2:]; assert D.shape[:2]==(3,3)\n",
    "    D_flat = flatten_symmetric_matrix(D).reshape(6,-1) # Flatten additional shape\n",
    "    # Find the best vertex (we are minimizing a linear form over a polyhedron)\n",
    "    score = np.array([np.sum(D_flat* (np.array([1,s0*s1,1,s0,s1,1])*_decomp_extended_precomp_vertices)[:,:,None],axis=1) \n",
    "             for (s0,s1) in ((1,1),(1,-1),(-1,1),(-1,-1))])\n",
    "    signs = np.argmin(np.min(score,axis=1),axis=0) \n",
    "    amin = np.argmin(np.take_along_axis(score,signs[None,None],axis=0)[0],axis=0)\n",
    "    signs = np.array(((1,1),(1,-1),(-1,1),(-1,-1)))[signs].T\n",
    "    ones = np.ones_like(signs[0])\n",
    "    # Find the coefficients, by linear solve\n",
    "    D_flat*=np.array([ones,signs[0]*signs[1],ones,signs[0],signs[1],ones])\n",
    "    coefs = lp.dot_AV(np.moveaxis(_decomp_extended_precomp_inv[amin],0,-1),D_flat)\n",
    "    offsets = np.moveaxis(_decomp_extended_precomp_offsets[:,_decomp_extended_precomp_active[amin]],-1,1)\n",
    "    offsets[:2]*=signs[:,None]\n",
    "    # Some post processing of the last offsets, so as to extract coef01, use integer coordinates...\n",
    "    small = np.logical_and(offsets[2]==0,np.linalg.norm(offsets[:2],axis=0)<=1.1) # (cos θ, sin θ, 0) offsets receive special treatment\n",
    "    D_small = np.sum(flatten_symmetric_matrix(lp.outer_self(offsets[:2])*np.where(small,coefs,0)),axis=1)\n",
    "    coefs[small]=0; offsets[:,small]=0\n",
    "    return D_small[[0,2,1]].reshape((3,*shape)),coefs[:-1].reshape((5,*shape)),offsets[:,:-1].astype(int).reshape((3,5,*shape))"
   ]
  },
  {
   "cell_type": "code",
   "execution_count": 45,
   "id": "a8185824-5a60-4f74-aa50-fc80f4581812",
   "metadata": {
    "slideshow": {
     "slide_type": ""
    },
    "tags": [
     "ExportCode"
    ]
   },
   "outputs": [],
   "source": [
    "def SellingStaggeredExt2H(ρ,C,stag,X,S=None):\n",
    "    \"\"\"Hamiltonian of the 2d elastic wave equation, implemented using a staggered variant of Selling's decomposition.\"\"\"\n",
    "    dlo,dro,dl,ar = stag.diff_left_offset,stag.diff_right_offset,stag.diff_left,stag.avg_right\n",
    "    coefs_00,coefs,offsets = staggered_decomp_linprogExt(C)\n",
    "    def af(x): return fd.as_field(x,X[0].shape)\n",
    "    iρ = af(1/ρ)    \n",
    "    iρ_10 = ar(iρ,0)\n",
    "    iρ_01 = ar(iρ,1)\n",
    "    assert S is None\n",
    "    def PotentialEnergy(q):\n",
    "        q0_10,q1_01 = q\n",
    "        ϵ00_00 = dl(q0_10,0) # These terms handled similarly to Virieux\n",
    "        ϵ11_00 = dl(q1_01,1) # Compute the strain tensor ϵ = (Dq+Dq^T)/2\n",
    "        res = coefs_00[0]*ϵ00_00**2 + coefs_00[1]*ϵ11_00**2 +  2*coefs_00[2]*ϵ00_00*ϵ11_00\n",
    "        for λ,offset in zip(coefs,np.moveaxis(offsets,-1,0)):\n",
    "            if np.allclose(λ,0): continue\n",
    "            e0,e1 = (offset[0],offset[2]),(offset[2],offset[1])\n",
    "            at_11 = offset[2]%2==1\n",
    "            ϵ = dlo(q0_10,0+at_11,e0,right=at_11) + dlo(q1_01,1-at_11,e1,right=at_11)\n",
    "            # ϵ_00 = dlo(q0_10,0,e0) + dlo(q1_01,1,e1); ϵ_11 = dro(q0_10,1,e0) + dro(q1_01,0,e1); ϵ = np.where(at_11,ϵ_11,ϵ_00)\n",
    "            # TODO : higher spatial accuracy by properly locating λ when at_11 is true (average with neighbors)\n",
    "            res += λ * ϵ**2\n",
    "        return 0.5*res\n",
    "    def KineticEnergy(p):\n",
    "        p0_10,p1_01 = p\n",
    "        return 0.5*(iρ_10*p0_10**2 + iρ_01*p1_01**2)\n",
    "    H = QuadraticHamiltonian(PotentialEnergy,KineticEnergy); H.set_spmat(np.zeros_like(X)); return H"
   ]
  },
  {
   "cell_type": "markdown",
   "id": "67888dae-ca25-42ef-a6ec-4f3d27f6c7e7",
   "metadata": {
    "slideshow": {
     "slide_type": ""
    },
    "tags": []
   },
   "source": [
    "We now validate the decomposition on the standard materials."
   ]
  },
  {
   "cell_type": "code",
   "execution_count": 46,
   "id": "5aa543a3-e474-4c85-ac37-3cebdc7d1b68",
   "metadata": {
    "slideshow": {
     "slide_type": ""
    },
    "tags": []
   },
   "outputs": [
    {
     "name": "stdout",
     "output_type": "stream",
     "text": [
      "Decomposition of 61 materials, over 100 regular orientations each\n"
     ]
    }
   ],
   "source": [
    "staggered_decomp_test = [Hooke.from_ThomsenElastic(tem) for name,tem in Seismic.Thomsen.ThomsenData.items()] \\\n",
    "    + [Hooke.mica,Hooke.stishovite,Hooke.olivine]\n",
    "staggered_decomp_test = [hk[0].extract_xz().hooke for hk in staggered_decomp_test]\n",
    "\n",
    "nθ = 100; θs = np.linspace(0,π/2,nθ)\n",
    "print(f\"Decomposition of {len(staggered_decomp_test)} materials, over {len(θs)} regular orientations each\")\n",
    "\n",
    "large_offset = {}\n",
    "for i,m in enumerate(staggered_decomp_test):\n",
    "    m = m/np.max(m) # Normalize coefficients (optional)\n",
    "    for θ in θs:\n",
    "        m_rot = Hooke(m).rotate_by(θ).hooke\n",
    "        (a_00,b_00,c_00),coefs,offsets = staggered_decomp_linprogExt(m_rot)\n",
    "        rec_00 = np.array([[a_00,c_00,0],[c_00,b_00,0],[0,0,0]])\n",
    "        rec = np.sum(coefs*lp.outer_self(offsets),axis=2)\n",
    "        assert np.allclose(m_rot,rec_00+rec)\n",
    "        assert np.all(coefs>=-1e-6)\n",
    "        assert np.all(a_00*b_00>=c_00**2)\n",
    "        if np.max(np.sum(offsets**2,axis=0))>9: large_offset[i]=θ"
   ]
  },
  {
   "cell_type": "markdown",
   "id": "14ac3855-7f81-4433-8b70-ab5c3d80fa01",
   "metadata": {
    "slideshow": {
     "slide_type": ""
    },
    "tags": []
   },
   "source": [
    "Only the biotite crystal uses the larger offsets $(4,0,1)$, for some specific orientations."
   ]
  },
  {
   "cell_type": "code",
   "execution_count": 47,
   "id": "d49ad8e0-04ab-4bb9-bf12-b1784b273717",
   "metadata": {
    "slideshow": {
     "slide_type": ""
    },
    "tags": []
   },
   "outputs": [
    {
     "data": {
      "text/plain": [
       "({47: 1.443863290286218}, 'Biotite crystal')"
      ]
     },
     "execution_count": 47,
     "metadata": {},
     "output_type": "execute_result"
    }
   ],
   "source": [
    "large_offset, list(Seismic.Thomsen.ThomsenData)[47]"
   ]
  },
  {
   "cell_type": "markdown",
   "id": "18624a5a-bc4a-4a4e-b77e-bdc84c0f7f7c",
   "metadata": {
    "slideshow": {
     "slide_type": ""
    },
    "tags": []
   },
   "source": [
    "Our custom implementation of the linear program can be validated by comparison with the result of a generic linear program solver."
   ]
  },
  {
   "cell_type": "code",
   "execution_count": 48,
   "id": "3f955462-c896-4385-8142-df6f726fed31",
   "metadata": {
    "slideshow": {
     "slide_type": ""
    },
    "tags": [
     "ExportCode"
    ]
   },
   "outputs": [],
   "source": [
    "def _staggered_decomp_linprogExt(m,offsets=_decomp_extended_precomp_offsets,offset_cost=None):\n",
    "    # Setup and solve the linear program\n",
    "    A_eq = flatten_symmetric_matrix(lp.outer_self(offsets))\n",
    "    b_eq = flatten_symmetric_matrix(m)\n",
    "    if offset_cost is None: c = -np.ones(A_eq.shape[1]) # Could try to adjust this objective to minimize distortion\n",
    "    else: c = - np.array(list(map(offset_cost,offsets.T)))\n",
    "    bounds = (0,None)\n",
    "    res = linprog(c,A_eq=A_eq,b_eq=b_eq,bounds=bounds)\n",
    "    #print(c); print(res.fun)\n",
    "    coefs = res.x\n",
    "    small = np.logical_and(offsets[2]==0,np.linalg.norm(offsets[:2],axis=0)<=1.1) # (cos θ,sin θ,0) offsets receive special treatment\n",
    "    D_small = np.sum(flatten_symmetric_matrix(lp.outer_self(offsets[:2])*np.where(small,coefs,0)),axis=1)\n",
    "    coefs[small]=0; offsets = offsets.copy(); offsets[:,small]=0\n",
    "    select = coefs>0\n",
    "    return D_small[[0,2,1]],coefs[select],offsets[:,select].astype(int)"
   ]
  },
  {
   "cell_type": "code",
   "execution_count": 49,
   "id": "99d0fec7-8f39-42d2-9cf8-fcdd4fe9d054",
   "metadata": {
    "slideshow": {
     "slide_type": ""
    },
    "tags": []
   },
   "outputs": [
    {
     "data": {
      "text/plain": [
       "((array([0.72628977, 1.        , 0.22119246]),\n",
       "  array([0.24312635]),\n",
       "  array([[0],\n",
       "         [0],\n",
       "         [1]])),\n",
       " ((0.7262897744825456, 1.0, 0.22119246215631758),\n",
       "  array([2.43126352e-01, 0.00000000e+00, 6.93889390e-18, 0.00000000e+00]),\n",
       "  array([[ 0, -2,  0, -2],\n",
       "         [ 0,  0,  2,  2],\n",
       "         [ 1,  1,  1,  1]])))"
      ]
     },
     "execution_count": 49,
     "metadata": {},
     "output_type": "execute_result"
    }
   ],
   "source": [
    "_staggered_decomp_linprogExt(m_rot),staggered_decomp_linprog(m_rot)"
   ]
  },
  {
   "cell_type": "code",
   "execution_count": 50,
   "id": "a3b0942d-3f6f-4a65-84f0-6214931b9d33",
   "metadata": {
    "slideshow": {
     "slide_type": ""
    },
    "tags": []
   },
   "outputs": [],
   "source": [
    "C_VTI2 = Hooke.mica[0].extract_xz().hooke\n",
    "C_TTI2 = Hooke.mica[0].extract_xz().rotate_by(π/6).hooke\n",
    "for C in (C_VTI2,C_TTI2): C/=np.max(C)\n",
    "\n",
    "for ρ, C_VTI, C, k, order_x, Nx, dt, mode in [\n",
    "    (1.4, C_VTI2, C_TTI2, [ 2, 3],    2, 10, 0.01, 0),\n",
    "    (0.9, C_VTI2, C_TTI2, [-1, 1],    4, 11, 0.01, 0),\n",
    "]:\n",
    "    vdim = len(k)\n",
    "    k = 2*π*np.array(k)\n",
    "    X, dx = make_domain(Nx,vdim) # The grid points : offset (0,0)\n",
    "    stag = staggered(dx,order_x,'Periodic')\n",
    "\n",
    "    # Time discretization\n",
    "    Nt = 1\n",
    "    T = Nt*dt\n",
    "\n",
    "    # Dispersion relation and exact solution\n",
    "    ω,vq,vp = dispersion_Virieux(k,ρ,C_VTI,dx,dt,order_x)\n",
    "    q_exact,p_exact = mk_planewave_e(k,ω[mode],vq[:,mode],vp[:,mode])\n",
    "\n",
    "    q0,p0 = map(np.array,eval_Virieux(q_exact,p_exact,X,dx,0,dt))\n",
    "    qf,pf = eval_Virieux(q_exact,p_exact,X,dx,T,dt)\n",
    "\n",
    "    def af(q): return fd.as_field(q,shape=X[0].shape)\n",
    "    Virieux = (None,Virieux1,Virieux2,Virieux3)[vdim] # Select adequate scheme\n",
    "    scheme = Virieux(af(ρ),af(C_VTI),stag)\n",
    "    q1,p1 = scheme.step(q0,p0,dt)\n",
    "    assert np.allclose(qf,q1)\n",
    "    assert np.allclose(pf,p1)\n",
    "\n",
    "    # Now testing the staggered Selling scheme\n",
    "    assert vdim==2\n",
    "    # For VTI tensors, it should reproduce the Virieux scheme\n",
    "    SellingStagH = SellingStaggeredExt2H(ρ,C_VTI,stag,X)\n",
    "    Q1,P1 = SellingStagH.Euler_p(q0,p0,dt)\n",
    "    assert np.allclose(q1,Q1)\n",
    "    assert np.allclose(p1,P1)\n",
    "\n",
    "    # However, the Staggered Selling scheme also handles general elasticity\n",
    "    ω,vq,vp = dispersion_SellingStaggered2(k,ρ,C,dx,dt,order_x,decomp=staggered_decomp_linprogExt)\n",
    "    q_exact,p_exact = mk_planewave_e(k,ω[mode],vq[:,mode],vp[:,mode])\n",
    "    Q0,P0 = map(np.array,eval_Virieux(q_exact,p_exact,X,dx,0,dt))\n",
    "    Qf,Pf = eval_Virieux(q_exact,p_exact,X,dx,T,dt)\n",
    "    SellingStagH = SellingStaggeredExt2H(ρ,C,stag,X)\n",
    "    Q1,P1 = SellingStagH.Euler_p(Q0,P0,dt)\n",
    "    assert np.allclose(Qf,Q1)\n",
    "    assert np.allclose(Pf,P1)"
   ]
  },
  {
   "cell_type": "markdown",
   "id": "565dbdb7-de6c-49f8-ab7c-8e251a736738",
   "metadata": {
    "slideshow": {
     "slide_type": ""
    },
    "tags": []
   },
   "source": [
    "Compared to the previous staggered selling decomposition, this one appears empirically to :\n",
    "- degrade the shear wave dispersion\n",
    "- improve the pressure wave dispersion\n",
    "\n",
    "This is a bit unfortunate, since the pressure wave was mostly fine already, and the approach was lacking for the shear wave. \n",
    "\n",
    "In applications, the pulsation is usually fixed. Since the pressure wave is faster, it has a longer wavelength. Therefore the bottleneck in terms of dispersion is really the shear wave."
   ]
  },
  {
   "cell_type": "code",
   "execution_count": 51,
   "id": "c746c669-950b-4f38-90cd-8210731fd90d",
   "metadata": {
    "slideshow": {
     "slide_type": ""
    },
    "tags": []
   },
   "outputs": [
    {
     "name": "stdout",
     "output_type": "stream",
     "text": [
      "Points per wavelength 2*π/dx=6.283, order_x=4, λ/μ=0.4\n",
      "Blue : Selling stag extended. Red : Selling correlated. Green : Selling stag\n"
     ]
    }
   ],
   "source": [
    "# Try changing the following parameters\n",
    "dx = 1. #1.5\n",
    "dt = dx/4 # Small time step, we are mostly interested on spatial dispersion\n",
    "θ = 0.7 #π/6\n",
    "C = Hooke.mica[0].extract_xz().rotate_by(θ).hooke \n",
    "#C = Hooke.stishovite[0].extract_xz().rotate_by(θ).hooke\n",
    "C /= np.max(C)\n",
    "\n",
    "# No need to change\n",
    "ρ = 1\n",
    "\n",
    "print(f\"Points per wavelength {2*π/dx=:.3f}, {order_x=}, {λ/μ=}\")\n",
    "print(f\"Blue : Selling stag extended. Red : Selling correlated. Green : Selling stag\")\n",
    "\n",
    "ak = np.linspace(-1.2,1.2)\n",
    "ks = np.array(np.meshgrid(ak,ak,indexing='ij'))\n",
    "def af(x): return fd.as_field(x,ks[0].shape)\n",
    "\n",
    "ω_exact,_ = Hooke(C).waves(ks,ρ)\n",
    "#ω_Virieux2,_,_  = dispersion_Virieux(ks,ρ,C,dx,dt,order_x=2)\n",
    "#ω_Virieux4,_,_  = dispersion_Virieux(ks,ρ,C,dx,dt,order_x=4)\n",
    "ω_Lebedev2,_,_  = dispersion_Virieux(ks,ρ,C,dx*np.sqrt(2),dt,order_x=2)\n",
    "ω_Lebedev4,_,_  = dispersion_Virieux(ks,ρ,C,dx*np.sqrt(2),dt,order_x=4)\n",
    "\n",
    "#ω_Selling2,_,_  = dispersion_e(ks,af(ρ),af(C),dx,dt,order_x=2,order_t=2)\n",
    "#ω_Selling4,_,_  = dispersion_e(ks,af(ρ),af(C),dx,dt,order_x=4,order_t=2)\n",
    "ω_Selling2_corr,_,_  = dispersion_SellingCorrelated(ks,af(ρ),af(C),dx,dt,order_x=2)\n",
    "ω_Selling4_corr,_,_  = dispersion_SellingCorrelated(ks,af(ρ),af(C),dx,dt,order_x=4)\n",
    "\n",
    "ω_Selling2_stag,_,_ = dispersion_SellingStaggered2(ks,ρ,C,dx,dt,order_x=2)\n",
    "ω_Selling4_stag,_,_ = dispersion_SellingStaggered2(ks,ρ,C,dx,dt,order_x=4)\n",
    "\n",
    "ω_Selling2_stagExt,_,_ = dispersion_SellingStaggered2(ks,ρ,C,dx,dt,order_x=2,decomp=staggered_decomp_linprogExt)\n",
    "ω_Selling4_stagExt,_,_ = dispersion_SellingStaggered2(ks,ρ,C,dx,dt,order_x=4,decomp=staggered_decomp_linprogExt)\n",
    "\n",
    "#ω_Selling,_,_  = dispersion_e(ks,af(ρ),af(C),dx,dt,order_x=6,order_t=2) # Order 6 does not bring much benefit\n",
    "\n",
    "\n",
    "fig,ax = plt.subplots(1,2,figsize=(12,6))\n",
    "ax[0].set_title(\"Shear wave dispersion\"); ax[0].axis('equal')\n",
    "ω0 = 0.7*ω_exact[0].mean()\n",
    "#ax[0].contour(*ks,ω_Lebedev2[0],levels=[ω0],colors='blue')\n",
    "#ax[0].contour(*ks,ω_Lebedev4[0],levels=[ω0],colors='cyan')\n",
    "ax[0].contour(*ks,ω_Selling2_stagExt[0],levels=[ω0],colors='blue')\n",
    "ax[0].contour(*ks,ω_Selling4_stagExt[0],levels=[ω0],colors='cyan')\n",
    "\n",
    "#ax[0].contour(*ks,ω_Selling2[0],levels=[ω0],colors='red')\n",
    "#ax[0].contour(*ks,ω_Selling4[0],levels=[ω0],colors='orange')\n",
    "ax[0].contour(*ks,ω_Selling2_corr[0],levels=[ω0],colors='red')\n",
    "ax[0].contour(*ks,ω_Selling4_corr[0],levels=[ω0],colors='orange')\n",
    "\n",
    "ax[0].contour(*ks,ω_Selling2_stag[0],levels=[ω0],colors='green')\n",
    "ax[0].contour(*ks,ω_Selling4_stag[0],levels=[ω0],colors='olive')\n",
    "ax[0].contour(*ks,ω_exact[0],levels=[ω0],colors='black')\n",
    "\n",
    "ax[1].set_title(\"Pressure wave dispersion\"); ax[1].axis('equal')\n",
    "ω1 = 0.8*ω_exact[1].mean()\n",
    "#ax[1].contour(*ks,ω_Lebedev2[1],levels=[ω1],colors='blue')\n",
    "#ax[1].contour(*ks,ω_Lebedev4[1],levels=[ω1],colors='cyan')\n",
    "ax[1].contour(*ks,ω_Selling2_stagExt[1],levels=[ω1],colors='blue')\n",
    "ax[1].contour(*ks,ω_Selling4_stagExt[1],levels=[ω1],colors='cyan')\n",
    "\n",
    "#ax[1].contour(*ks,ω_Selling2[1],levels=[ω1],colors='red')\n",
    "#ax[1].contour(*ks,ω_Selling4[1],levels=[ω1],colors='orange')\n",
    "ax[1].contour(*ks,ω_Selling2_corr[1],levels=[ω1],colors='red')\n",
    "ax[1].contour(*ks,ω_Selling4_corr[1],levels=[ω1],colors='orange')\n",
    "\n",
    "ax[1].contour(*ks,ω_Selling2_stag[1],levels=[ω1],colors='green')\n",
    "ax[1].contour(*ks,ω_Selling4_stag[1],levels=[ω1],colors='olive');\n",
    "ax[1].contour(*ks,ω_exact[1],levels=[ω1],colors='black');\n"
   ]
  },
  {
   "cell_type": "markdown",
   "id": "18af7792-6a8c-4c76-b1ce-a71d6a03aaa4",
   "metadata": {
    "slideshow": {
     "slide_type": ""
    },
    "tags": []
   },
   "source": [
    "The extended staggered Selling decomposition considered here appears to favor the offset \n",
    "$$\n",
    "    \\begin{pmatrix}\n",
    "        1 & 2 \\\\\n",
    "        2 & 1\n",
    "    \\end{pmatrix},\n",
    "$$\n",
    "whereone the previous one favored \n",
    "$$\n",
    "    \\begin{pmatrix}\n",
    "        2 & 1 \\\\\n",
    "        1 & 2\n",
    "    \\end{pmatrix}.\n",
    "$$\n",
    "The larger off-diagonal terms of the former lead to stronger cross-derivatives terms, which may explain the degradation of dispersion (despite the use of a staggered grid). \n",
    "We could adjust for this behavior by introducing weights in the linear program objective functional, so as to discourage the use of matrix offsets with large off-diagonal components. This does not work so well though, in practice, apparently.\n",
    "\n",
    "Another empirical observation is that, curiously, the extended staggered Selling decomposition often does not use the offset \n",
    "$$\n",
    "    \\begin{pmatrix}\n",
    "        0 & 1 \\\\\n",
    "        1 & 0\n",
    "    \\end{pmatrix},\n",
    "$$\n",
    "despite its smallness."
   ]
  },
  {
   "cell_type": "code",
   "execution_count": 52,
   "id": "715284c1-5486-4a46-b468-88d96851507f",
   "metadata": {
    "slideshow": {
     "slide_type": ""
    },
    "tags": []
   },
   "outputs": [
    {
     "data": {
      "text/plain": [
       "(((0.17492306746144626, 0.23156171797975833, 0.05029956505001132),\n",
       "  array([0.3522868 , 0.07276302, 0.        , 0.13350621]),\n",
       "  array([[0, 2, 0, 2],\n",
       "         [0, 0, 2, 2],\n",
       "         [1, 1, 1, 1]])),\n",
       " (array([0.52720986, 0.58384852, 0.40258636]),\n",
       "  array([0.07276302, 0.01607728, 0.11742893, 0.        , 0.        ]),\n",
       "  array([[2, 2, 1, 0, 0],\n",
       "         [0, 2, 1, 0, 0],\n",
       "         [1, 1, 2, 0, 0]])))"
      ]
     },
     "execution_count": 52,
     "metadata": {},
     "output_type": "execute_result"
    }
   ],
   "source": [
    "staggered_decomp_linprog(C),staggered_decomp_linprogExt(C),"
   ]
  },
  {
   "cell_type": "code",
   "execution_count": 53,
   "id": "e021cded-2215-4440-a260-66414e3952e1",
   "metadata": {
    "slideshow": {
     "slide_type": ""
    },
    "tags": []
   },
   "outputs": [
    {
     "data": {
      "text/plain": [
       "(array([0.52720986, 0.58384852, 0.40258636]),\n",
       " array([0.07276302, 0.01607728, 0.11742893]),\n",
       " array([[2, 2, 1],\n",
       "        [0, 2, 1],\n",
       "        [1, 1, 2]]))"
      ]
     },
     "execution_count": 53,
     "metadata": {},
     "output_type": "execute_result"
    }
   ],
   "source": [
    "def offset_cost(offset): \n",
    "    return 1/(1+2*offset[2]**2)\n",
    "#    return float(tuple(offset.astype(int)) in [(0,0,1),(2,0,1),(0,2,1),(2,2,1)])\n",
    "#    return 0.+(offset[2]==1) \n",
    "ϕs = np.linspace(0,π,120)\n",
    "myoffsets = np.concatenate((_decomp_extended_precomp_offsets[:,:-6], [np.cos(ϕs),np.sin(ϕs),0*ϕs]),axis=1)\n",
    "def mydecomp(C): return _staggered_decomp_linprogExt(C,offsets=myoffsets,offset_cost=offset_cost)\n",
    "\n",
    "mydecomp(C)"
   ]
  },
  {
   "cell_type": "code",
   "execution_count": 54,
   "id": "63644fc2-ca16-4e74-9d28-ea7623462f7d",
   "metadata": {
    "slideshow": {
     "slide_type": ""
    },
    "tags": []
   },
   "outputs": [
    {
     "name": "stdout",
     "output_type": "stream",
     "text": [
      "Points per wavelength 2*π/dx=5.236, order_x=4, λ/μ=0.4\n",
      "Blue : Selling stag extended. Red : Selling correlated. Green : Selling stag\n"
     ]
    }
   ],
   "source": [
    "# Try changing the following parameters\n",
    "dx = 1.2 #1.5\n",
    "dt = dx/4 # Small time step, we are mostly interested on spatial dispersion\n",
    "θ = 0.4 #π/6\n",
    "C = Hooke.mica[0].extract_xz().rotate_by(θ).hooke \n",
    "#C = Hooke.stishovite[0].extract_xz().rotate_by(θ).hooke\n",
    "C /= np.max(C)\n",
    "\n",
    "# No need to change\n",
    "ρ = 1\n",
    "\n",
    "print(f\"Points per wavelength {2*π/dx=:.3f}, {order_x=}, {λ/μ=}\")\n",
    "print(f\"Blue : Selling stag extended. Red : Selling correlated. Green : Selling stag\")\n",
    "\n",
    "ak = np.linspace(-1.2,1.2)\n",
    "ks = np.array(np.meshgrid(ak,ak,indexing='ij'))\n",
    "def af(x): return fd.as_field(x,ks[0].shape)\n",
    "\n",
    "ω_exact,_ = Hooke(C).waves(ks,ρ)\n",
    "#ω_Virieux2,_,_  = dispersion_Virieux(ks,ρ,C,dx,dt,order_x=2)\n",
    "#ω_Virieux4,_,_  = dispersion_Virieux(ks,ρ,C,dx,dt,order_x=4)\n",
    "ω_Lebedev2,_,_  = dispersion_Virieux(ks,ρ,C,dx*np.sqrt(2),dt,order_x=2)\n",
    "ω_Lebedev4,_,_  = dispersion_Virieux(ks,ρ,C,dx*np.sqrt(2),dt,order_x=4)\n",
    "\n",
    "#ω_Selling2,_,_  = dispersion_e(ks,af(ρ),af(C),dx,dt,order_x=2,order_t=2)\n",
    "#ω_Selling4,_,_  = dispersion_e(ks,af(ρ),af(C),dx,dt,order_x=4,order_t=2)\n",
    "ω_Selling2_corr,_,_  = dispersion_SellingCorrelated(ks,af(ρ),af(C),dx,dt,order_x=2)\n",
    "ω_Selling4_corr,_,_  = dispersion_SellingCorrelated(ks,af(ρ),af(C),dx,dt,order_x=4)\n",
    "\n",
    "ω_Selling2_stag,_,_ = dispersion_SellingStaggered2(ks,ρ,C,dx,dt,order_x=2)\n",
    "ω_Selling4_stag,_,_ = dispersion_SellingStaggered2(ks,ρ,C,dx,dt,order_x=4)\n",
    "\n",
    "ω_Selling2_stagExt,_,_ = dispersion_SellingStaggered2(ks,ρ,C,dx,dt,order_x=2,decomp=staggered_decomp_linprogExt)\n",
    "ω_Selling4_stagExt,_,_ = dispersion_SellingStaggered2(ks,ρ,C,dx,dt,order_x=4,decomp=staggered_decomp_linprogExt)\n",
    "\n",
    "ω_Selling2_mystagExt,_,_ = dispersion_SellingStaggered2(ks,ρ,C,dx,dt,order_x=2,decomp=mydecomp)\n",
    "ω_Selling4_mystagExt,_,_ = dispersion_SellingStaggered2(ks,ρ,C,dx,dt,order_x=4,decomp=mydecomp)\n",
    "\n",
    "#ω_Selling,_,_  = dispersion_e(ks,af(ρ),af(C),dx,dt,order_x=6,order_t=2) # Order 6 does not bring much benefit\n",
    "\n",
    "\n",
    "fig,ax = plt.subplots(1,2,figsize=(12,6))\n",
    "ax[0].set_title(\"Shear wave dispersion\"); ax[0].axis('equal')\n",
    "ω0 = 0.7*ω_exact[0].mean()\n",
    "#ax[0].contour(*ks,ω_Lebedev2[0],levels=[ω0],colors='blue')\n",
    "#ax[0].contour(*ks,ω_Lebedev4[0],levels=[ω0],colors='cyan')\n",
    "ax[0].contour(*ks,ω_Selling2_stagExt[0],levels=[ω0],colors='blue')\n",
    "ax[0].contour(*ks,ω_Selling4_stagExt[0],levels=[ω0],colors='cyan')\n",
    "\n",
    "#ax[0].contour(*ks,ω_Selling2[0],levels=[ω0],colors='red')\n",
    "#ax[0].contour(*ks,ω_Selling4[0],levels=[ω0],colors='orange')\n",
    "#ax[0].contour(*ks,ω_Selling2_corr[0],levels=[ω0],colors='red')\n",
    "#ax[0].contour(*ks,ω_Selling4_corr[0],levels=[ω0],colors='orange')\n",
    "ax[0].contour(*ks,ω_Selling2_mystagExt[0],levels=[ω0],colors='red')\n",
    "ax[0].contour(*ks,ω_Selling4_mystagExt[0],levels=[ω0],colors='orange')\n",
    "\n",
    "ax[0].contour(*ks,ω_Selling2_stag[0],levels=[ω0],colors='green')\n",
    "ax[0].contour(*ks,ω_Selling4_stag[0],levels=[ω0],colors='olive')\n",
    "ax[0].contour(*ks,ω_exact[0],levels=[ω0],colors='black')\n",
    "\n",
    "ax[1].set_title(\"Pressure wave dispersion\"); ax[1].axis('equal')\n",
    "ω1 = 0.8*ω_exact[1].mean()\n",
    "#ax[1].contour(*ks,ω_Lebedev2[1],levels=[ω1],colors='blue')\n",
    "#ax[1].contour(*ks,ω_Lebedev4[1],levels=[ω1],colors='cyan')\n",
    "ax[1].contour(*ks,ω_Selling2_stagExt[1],levels=[ω1],colors='blue')\n",
    "ax[1].contour(*ks,ω_Selling4_stagExt[1],levels=[ω1],colors='cyan')\n",
    "\n",
    "#ax[1].contour(*ks,ω_Selling2[1],levels=[ω1],colors='red')\n",
    "#ax[1].contour(*ks,ω_Selling4[1],levels=[ω1],colors='orange')\n",
    "#ax[1].contour(*ks,ω_Selling2_corr[1],levels=[ω1],colors='red')\n",
    "#ax[1].contour(*ks,ω_Selling4_corr[1],levels=[ω1],colors='orange')\n",
    "ax[1].contour(*ks,ω_Selling2_mystagExt[1],levels=[ω1],colors='red')\n",
    "ax[1].contour(*ks,ω_Selling4_mystagExt[1],levels=[ω1],colors='orange')\n",
    "\n",
    "ax[1].contour(*ks,ω_Selling2_stag[1],levels=[ω1],colors='green')\n",
    "ax[1].contour(*ks,ω_Selling4_stag[1],levels=[ω1],colors='olive');\n",
    "ax[1].contour(*ks,ω_exact[1],levels=[ω1],colors='black');"
   ]
  },
  {
   "cell_type": "markdown",
   "id": "1a869919-2fa2-4661-abed-a9df02a48350",
   "metadata": {
    "slideshow": {
     "slide_type": ""
    },
    "tags": []
   },
   "source": [
    "## 8. Energy conservation\n",
    "\n",
    "*This section is an (unconvincing) draft. Evaluating the Selling energy on the Lebedev scheme solution is somewhat unfair. Some other way to illustrate the issue of grid decoupling ?*\n",
    "\n",
    "The proposed Selling scheme conserves a perturbed energy. As a result, the true system energy is conserved up to a multiplicative constant (which is close to one and if the CFL is satisfied strictly).\n",
    "\n",
    "The Virieux and Lebedev schemes can also be regarded as (Euler) symplectic schemes, based on a suitable potential energy. \n",
    "- The Virieux energy is rather simple and natural, and one can prove that it controls the isotropic energy\n",
    "$$\n",
    "\\| \\partial^0q^0\\|^2 + \\|\\partial^1 q^1\\|^2+ \\|\\partial^1 q^0+\\partial^0 q^1\\|^2.\n",
    "$$\n",
    "As a result, one can obtain e.g discrete Korn estimates.\n",
    "- The Lebedev energy couples the subgrids in a way that makes it difficult to prove local estimates like the above, or simply the scheme convergence.\n",
    "\n",
    "In the following (admittedly unphysical) example where the Hooke tensors are chosen at random, the we observe that : \n",
    "\n",
    "- The (Selling) energy of the Lebedev solution oscillates rather widly. \n",
    "- (**This point is unclear after all**) For non-VTI hooke tensors, the Lebedev energy usually overestimates the true energy. In contrast it appears to oscillate centered on the true energy in the VTI case (In that case, Lebedev reduces to two independent Virieux schemes, which are symplectic for reasonnable energy).\n",
    "- Oscillations are larger for the 4th order variant of the Lebedev scheme."
   ]
  },
  {
   "cell_type": "code",
   "execution_count": 55,
   "id": "aed8ff71-d10e-47fd-93e9-140f4709c66d",
   "metadata": {},
   "outputs": [],
   "source": [
    "Nt = 2000\n",
    "Nx = 10\n",
    "vdim = 2\n",
    "order_x = 2\n",
    "bc = 'Periodic'\n",
    "cfl = 0.7\n",
    "plt.figure(figsize=[12,6])\n",
    "\n",
    "np.random.seed(42)\n",
    "X, dx = make_domain(Nx,vdim) # The grid points : offset (0,0)\n",
    "stag = staggered(dx,order_x,bc)\n",
    "\n",
    "C = MakeRandomTensor(3,(Nx,Nx),0.5); C/=np.max(C,axis=(0,1)) # Random Hooke elasticity tensors\n",
    "ρ = np.random.rand(Nx,Nx)+0.5\n",
    "\n",
    "q0_Lebedev = np.random.rand(2,2,Nx,Nx)\n",
    "p0_Lebedev = np.random.rand(2,2,Nx,Nx)\n",
    "\n",
    "q0_Selling = np.array((q0_Lebedev[0,0],q0_Lebedev[1,1]))\n",
    "p0_Selling = np.array((p0_Lebedev[0,0],p0_Lebedev[1,1]))\n",
    "\n",
    "q_Lebedev,p_Lebedev,q_Selling,p_Selling = copy.deepcopy((q0_Lebedev,p0_Lebedev,q0_Selling,p0_Selling))\n",
    "\n",
    "for VTI in (False,True):\n",
    "    if VTI: C[0,2]=C[1,2]=C[2,0]=C[2,1]=0\n",
    "\n",
    "    scheme_Lebedev = Lebedev2(ρ,C,stag).step\n",
    "    scheme_Virieux = Virieux2(ρ,C,stag).step\n",
    "    WaveH = AnisotropicWave.ElasticHamiltonian_Sparse(ρ[None,None],C,dx,order_x,bc=bc)\n",
    "    scheme_Selling = WaveH.Verlet_p\n",
    "\n",
    "    energy_Selling  = lambda q,p : WaveH.H(q,p)\n",
    "    energy_Selling2 = lambda q,p : WaveH.H_p(q,p,dt,order=2)\n",
    "    energy_Lebedev  = lambda q,p : 0.5*(WaveH.H(np.array((q[0][0],q[1][1])),np.array((p[0][0],p[1][1]))) \\\n",
    "                                  + WaveH.H(np.array((q[0][1],q[1][0])),np.array((p[0][1],p[1][0]))))\n",
    "\n",
    "    hist_Selling  = []\n",
    "    hist_Selling2 = []\n",
    "    hist_Lebedev  = []\n",
    "\n",
    "    dt = cfl*WaveH.dt_max()\n",
    "    for i in range(Nt):\n",
    "        q_Lebedev,p_Lebedev = scheme_Lebedev(q_Lebedev,p_Lebedev,dt)    \n",
    "        q_Selling,p_Selling = scheme_Selling(q_Selling,p_Selling,dt)\n",
    "\n",
    "        hist_Lebedev.append(energy_Lebedev(q_Lebedev,p_Lebedev))\n",
    "        hist_Selling.append(energy_Selling(q_Selling,p_Selling))\n",
    "        hist_Selling2.append(energy_Selling2(q_Selling,p_Selling))\n",
    "\n",
    "    plt.subplot(1,2,1+VTI)\n",
    "    plt.title(f\"Numerical energy (non-)conservation. {order_x=}, {VTI=}\")\n",
    "    plt.plot(hist_Selling,label=\"Selling energy\")\n",
    "    plt.plot(hist_Selling2,label=\"Selling invariant energy\")\n",
    "    plt.plot(hist_Lebedev,label=\"Lebedev energy\")\n",
    "    plt.legend();"
   ]
  },
  {
   "cell_type": "markdown",
   "id": "9ad05118-7eda-4d29-9d64-407daf351ee6",
   "metadata": {},
   "source": [
    "## 9. Grid decoupling in the Lebedev scheme\n",
    "\n",
    "Let us verify that the Lebedev scheme features two independent subgrids in the case of VTI tensors, each of them equivalent to a Virieux scheme."
   ]
  },
  {
   "cell_type": "code",
   "execution_count": 56,
   "id": "d3918661-6709-4552-a3aa-c4054a6ed0e6",
   "metadata": {},
   "outputs": [],
   "source": [
    "# Choose the problem parameters\n",
    "np.random.seed(42)\n",
    "q0_Lebedev = np.random.rand(2,2,Nx,Nx)\n",
    "p0_Lebedev = np.random.rand(2,2,Nx,Nx)\n",
    "\n",
    "def af(q): return fd.as_field(q,shape=X[0].shape)\n",
    "#ρ = af(1)\n",
    "ρ = np.random.rand(Nx,Nx)+0.5\n",
    "\n",
    "# We need C to have a VTI structure\n",
    "#C = af(Hooke.from_Lame(1,1).hooke)\n",
    "C = MakeRandomTensor(3,(Nx,Nx),0.5); C/=np.max(C,axis=(0,1)); C[0,2]=C[1,2]=C[2,0]=C[2,1]=0 # Random VTI elasticity tensors\n",
    "\n",
    "# The Virieux unknowns are extracted from the Lebedev unknowns in a specific staggered manner\n",
    "def extract_a(q): return (q[0][0],q[1][1])\n",
    "q0_Virieux_a = extract_a(q0_Lebedev)\n",
    "p0_Virieux_a = extract_a(p0_Lebedev)\n",
    "def extract_b(q): return np.roll(q[1][0],-1,axis=0),np.roll(q[0][1],-1,axis=1)\n",
    "q0_Virieux_b = extract_b(q0_Lebedev)\n",
    "p0_Virieux_b = extract_b(p0_Lebedev)\n",
    "\n",
    "scheme_Lebedev = Lebedev2(ρ,C,stag)\n",
    "scheme_Virieux_a = Virieux2(ρ,C,stag)\n",
    "\n",
    "# We must carefully shift coefficients of the second Virieux scheme\n",
    "scheme_Virieux_b = copy.copy(scheme_Virieux_a)\n",
    "scheme_Virieux_b.iρ_10 = np.roll(scheme_Virieux_a.iρ_01,-1,axis=0)\n",
    "scheme_Virieux_b.iρ_01 = np.roll(scheme_Virieux_a.iρ_10,-1,axis=1)\n",
    "scheme_Virieux_b.C00_00 = scheme_Lebedev.C_11[0,0]\n",
    "scheme_Virieux_b.C01_00 = scheme_Lebedev.C_11[0,1]\n",
    "scheme_Virieux_b.C11_00 = scheme_Lebedev.C_11[1,1]\n",
    "scheme_Virieux_b.C22_11 = np.roll(scheme_Lebedev.C_00[2,2],(-1,-1),axis=(0,1))\n",
    "\n",
    "q1_Lebedev,p1_Lebedev = scheme_Lebedev.step(q0_Lebedev,p0_Lebedev,dt)\n",
    "q1_Virieux_a,p1_Virieux_a = scheme_Virieux_a.step(q0_Virieux_a,p0_Virieux_a,dt)\n",
    "q1_Virieux_b,p1_Virieux_b = scheme_Virieux_b.step(q0_Virieux_b,p0_Virieux_b,dt)\n",
    "assert np.allclose(q1_Virieux_a,extract_a(q1_Lebedev))\n",
    "assert np.allclose(q1_Virieux_b,extract_b(q1_Lebedev))"
   ]
  },
  {
   "cell_type": "markdown",
   "id": "8516ac8a-5a51-4abc-941b-abc713ed94fc",
   "metadata": {},
   "source": [
    "## 10. Acoustic scheme\n",
    "\n",
    "We introduced a numerical scheme for the acoustic wave equation, based on Selling's decomposition, in a [previous notebook](HighOrderWaves.ipynb).\n",
    "Let us compare it to a standard non-monotone approach."
   ]
  },
  {
   "cell_type": "markdown",
   "id": "cdc740cc-c5e2-4bd2-9a47-6dc7be294c0b",
   "metadata": {},
   "source": [
    "### 10.1 Centered scheme\n",
    "\n",
    "We implement a basic scheme for the hamiltonian of the acoustic wave equation, using standard finite differences along the coordinate axes.\n",
    "Note that we need to use centered finite differences for the off diagonal terms : a staggered grid would not be usable here, since there is only one field component."
   ]
  },
  {
   "cell_type": "code",
   "execution_count": 57,
   "id": "067a5de7-819d-43c0-a4b1-2249e9dcdf94",
   "metadata": {
    "slideshow": {
     "slide_type": ""
    },
    "tags": [
     "ExportCode"
    ]
   },
   "outputs": [],
   "source": [
    "def AcousticCenteredH(ρ,D,X,dx,order_x=2,bc='Periodic'):\n",
    "    padding = {'Periodic':None,'Dirichlet':0}[bc]\n",
    "    vdim = len(D)\n",
    "    def PotentialEnergy(q): # q is stored at grid points\n",
    "        e = np.eye(vdim).astype(int)\n",
    "        dq = fd.DiffCentered(q,e,dx,order_x,padding=padding) # Centered finite differences, periodic b.c\n",
    "        dq2 = np.sum(fd.DiffEll(q,e,dx,order_x,padding=padding)**2,axis=0) # Upwind and downwind finite differences, squared and summed.\n",
    "        diag = sum(D[i,i]*dq2[i] for i in range(vdim)) # Sum of squares for the diagonal\n",
    "        offdiag = sum(2*D[i,j]*dq[i]*dq[j] for i in range(vdim) for j in range(i)) if vdim>=2 else 0\n",
    "        return 0.5*(diag+offdiag)\n",
    "    def KineticEnergy(p):\n",
    "        return 0.5*p**2/ρ\n",
    "    H = QuadraticHamiltonian(PotentialEnergy,KineticEnergy); H.set_spmat(np.zeros_like(X[0])); return H"
   ]
  },
  {
   "cell_type": "markdown",
   "id": "56d2db55-80fa-4185-abc6-af0ab1afdab9",
   "metadata": {},
   "source": [
    "### 10.2 Criss-cross scheme\n",
    "\n",
    "The criss cross-scheme is the closest to a staggered grid scheme in the acoustic setting. \n",
    "The second order variant can be reformulated in terms of diagonal finite differences, hence the name.\n",
    "\n",
    "In comparison with the centered scheme the criss-cross scheme \n",
    "- worse for axis-aligned derivatives, corresponding to diagonal terms in the matrix $D$.\n",
    "- better for cross derivatives, corresponding to off diagonal terms in the matrix $D$.\n",
    "\n",
    "In addition, and similarly to the Lebedev scheme, the criss-cross scheme suffers from grid decoupling when the matrix D is isotropic (or when the anisotropy is along the diagonals)."
   ]
  },
  {
   "cell_type": "code",
   "execution_count": 58,
   "id": "5bd80e19-2ef1-43e5-b042-e1350166bb89",
   "metadata": {
    "slideshow": {
     "slide_type": ""
    },
    "tags": [
     "ExportCode"
    ]
   },
   "outputs": [],
   "source": [
    "def AcousticCrissCrossH(ρ,D,X,dx,stag):\n",
    "    dl,dr,al,ar = stag.diff_left,stag.diff_right,stag.avg_left,stag.avg_right\n",
    "    vdim = len(D)\n",
    "    iρ_1d = ar(1/ρ,tuple(range(vdim))) # 1d means At position 1, 11, or 111, in dimension d = 1, 2 or 3\n",
    "    def PotentialEnergy(q_1d): \n",
    "        # Compute a centered gradient using centered averages and differences\n",
    "        dq_0d = ad.array([al(dl(q_1d,i),tuple(range(i))+tuple(range(i+1,vdim))) for i in range(vdim)])\n",
    "        return 0.5 * lp.dot_VAV(dq_0d,D,dq_0d)\n",
    "    def KineticEnergy(p_1d):\n",
    "        return 0.5 * p_1d**2 * iρ_1d\n",
    "    H = QuadraticHamiltonian(PotentialEnergy,KineticEnergy); H.set_spmat(np.zeros_like(X[0])); return H"
   ]
  },
  {
   "cell_type": "markdown",
   "id": "0e650d51-aeda-4334-a5ca-00e84e72187e",
   "metadata": {},
   "source": [
    "### 10.3 Dispersion\n",
    "\n",
    "We compute the numerical dispersion of the previous scheme, and use it to cross validate the implementation.\n",
    "Recall that the dispersion relation in the continuous setting reads \n",
    "\\begin{align*}\n",
    "    -\\ri \\omega w &= v/\\rho &\n",
    "    -\\ri \\omega v &= \\<\\kw,D \\kw\\> w.\n",
    "\\end{align*}\n",
    "where $q = w \\be(\\<\\kw,x\\>-\\omega t)$ and $p = v \\be(\\<\\kw,x\\>-\\omega t)$, for some scalars $v,w$, pulsation $\\omega$, and wavenumber $\\kw$.\n",
    "Recall that $\\be(s) := \\exp(\\ri s)$ denotes the complex exponential, and that the acoustic wave equation reads $\\dot q=p/\\rho$, and $\\dot p = \\mathrm{div}(D \\nabla q)$."
   ]
  },
  {
   "cell_type": "code",
   "execution_count": 59,
   "id": "4587a4d6-1842-4061-ae95-1199bc45a8a0",
   "metadata": {
    "slideshow": {
     "slide_type": ""
    },
    "tags": [
     "ExportCode"
    ]
   },
   "outputs": [],
   "source": [
    "def _dispersion_DiffCentered(s,h,order_x):\n",
    "    \"\"\"Fourier transforme of the centered finite difference approximation of first derivative.\"\"\"\n",
    "    sh = s*h\n",
    "    if order_x==2: return np.sin(sh)/h\n",
    "    if order_x==4: return ((4/3)*np.sin(sh)-(1/6)*np.sin(2*sh))/h\n",
    "    if order_x==6: return ((3/2)*np.sin(sh)-(3/10)*np.sin(2*sh)+(1/30)*np.sin(3*sh))/h\n",
    "\n",
    "def _dispersion_Diff2(s,h,order_x): \n",
    "    \"\"\"Fourier transform of finite difference approximation of second derivative.\"\"\"\n",
    "    sh = s*h\n",
    "    if order_x==2: return 4*np.sin(sh/2)**2/h**2\n",
    "    if order_x==4: return (np.cos(2*sh)-16*np.cos(sh)+15)/(6*h**2)\n",
    "    if order_x==6: return (49/18-3*np.cos(sh)+3/10*np.cos(2*sh)-1/45*np.cos(3*sh))/h**2\n",
    "\n",
    "def _dispersion_AcousticT2(ρ,Iω2,dt):\n",
    "    \"\"\"Helper implementing the dispersion for a second order accurate discretization in time of a scalar equation\"\"\"\n",
    "    Iω = np.sqrt(Iω2)\n",
    "    ω = _dispersion_Iinv(Iω,dt)\n",
    "    vq = 1. # Amplitude of position q\n",
    "    vp = -Iω*ρ*vq # Amplitude of impulsion p\n",
    "    return ω,vq,vp\n",
    "\n",
    "def dispersion_AcousticCentered(k,ρ,D,dx,dt,order_x=2):\n",
    "    \"\"\"Dispersion relation for the centered non-monotone finite differences approximation of the acoustic wave equation.\"\"\"\n",
    "    dk  = _dispersion_DiffCentered(k,dx,order_x)\n",
    "    dk2 = _dispersion_Diff2(k,dx,order_x)\n",
    "    vdim=len(k)\n",
    "    diag = sum(D[i,i]*dk2[i] for i in range(vdim)) \n",
    "    offdiag = sum(2*D[i,j]*dk[i]*dk[j] for i in range(vdim) for j in range(i))\n",
    "    Iω2 = (diag+offdiag)/ρ\n",
    "    return _dispersion_AcousticT2(ρ,Iω2,dt)\n",
    "\n",
    "def dispersion_AcousticCrissCross(k,ρ,D,dx,dt,order_x=2):\n",
    "    \"\"\"Dispersion relation for the criss-cross non-monotone finite differences approximation of the acoustic wave equation.\"\"\"\n",
    "    vdim = len(k)\n",
    "    dk = np.array([np.prod([_dispersion_DiffStaggered(k[j],dx,order_x) if i==j else _dispersion_AvgStaggered(k[j],dx,order_x)\n",
    "                        for j in range(vdim)],axis=0) for i in range(vdim)])\n",
    "    Iω2 = lp.dot_VAV(dk,D/ρ,dk)\n",
    "    return _dispersion_AcousticT2(ρ,Iω2,dt)"
   ]
  },
  {
   "cell_type": "markdown",
   "id": "3285c8ef-546c-4343-84ff-99b03706befd",
   "metadata": {},
   "source": [
    "Let us numerically validate the dispersion relation of this scheme.\n",
    "\n",
    "<!---\n",
    "# Domain\n",
    "Nx = 10\n",
    "vdim = 2\n",
    "X,dx = make_domain(Nx,vdim)\n",
    "order_x = 2\n",
    "\n",
    "# Model parameters\n",
    "k = 2*π*np.array((2,1))\n",
    "ρ = 1.5\n",
    "D = Riemann.from_diagonal((1,4**2)).rotate_by(np.pi/6).m\n",
    "#k = 2*π*np.array([1]); D=np.array([[1]])\n",
    "#D = np.eye(2)\n",
    "#D = np.array([[1,0.1],[0.1,1]])\n",
    "\n",
    "# Generate solution and Hamiltonian\n",
    "ω,vq,vp = dispersion_Acoustic(k,ρ,D,dx,dt,order_x)\n",
    "q_exact,p_exact = mk_planewave_e(k,ω,vq,vp)\n",
    "WaveH = AcousticH(ρ,D,X,dx,order_x)\n",
    "\n",
    "# Time discretization\n",
    "dt = 0.1 \n",
    "Nt = 1\n",
    "T = Nt*dt\n",
    "\n",
    "# Run solver\n",
    "q0 = q_exact(dt/2,X); p0 = p_exact(0,X)\n",
    "qf = q_exact(T+dt/2,X); pf = p_exact(T,X)\n",
    "\n",
    "q1,p1 = WaveH.Euler_p(q0,p0,dt)\n",
    "\n",
    "assert np.allclose(q1,qf)\n",
    "\n",
    "\n",
    "ρ = 1\n",
    "D = np.eye(2)\n",
    "#D = np.array([[0,1.],[1.,0]])\n",
    "k = 2*π*np.array([1,1])\n",
    "q0 = np.exp(1j*(k[0]*X[0]+k[1]*X[1]))\n",
    "WaveH = AcousticH(ρ,D,X,dx,order_x)\n",
    "ratio_ = WaveH._DqH(q0)/q0\n",
    "ratio = np.real(ratio_[0,0])\n",
    "assert np.allclose(ratio_,ratio)\n",
    "ratio #,_dispersion_DiffCentered(\n",
    "--->\n",
    "\n",
    "<!---\n",
    "k0 = [1]\n",
    "Nx = 10\n",
    "order_x = 2\n",
    "D = np.array([[1.2]])\n",
    "ρ = 1.\n",
    "k = 2*π*np.array(k0) # Wavenumber must be an integer multiple of 2π for periodicity\n",
    "dt=0.1\n",
    "vdim = len(k)\n",
    "X,dx = make_domain(Nx,vdim)\n",
    "Nt = 1\n",
    "T = Nt*dt\n",
    "print(f\"{vdim=}, {order_x=}. \",end=\"\")\n",
    "\n",
    "ω,vq,vp = dispersion_AcousticCrissCross(k,ρ,D,dx,dt,order_x)\n",
    "q_exact,p_exact = mk_planewave_e(k,ω,vq,vp)\n",
    "def af(x): return fd.as_field(x,X[0].shape)\n",
    "stag = staggered(dx,order_x,'Periodic')\n",
    "WaveH = AcousticCrissCrossH(af(ρ),af(D),X,dx,stag)\n",
    "X_1d = X+dx/2\n",
    "q0 = q_exact(dt/2,  X_1d); p0 = p_exact(0,X_1d)\n",
    "qf = q_exact(T+dt/2,X_1d); pf = p_exact(T,X_1d)\n",
    "q1,p1 = WaveH.Euler_p(q0,p0,dt)\n",
    "assert np.allclose(q1,qf)\n",
    "assert np.allclose(p1,pf)\n",
    "\n",
    "WaveH._DqH(q0)/q0, _dispersion_DiffStaggered(k[0],dx,order_x)**2\n",
    "--->"
   ]
  },
  {
   "cell_type": "code",
   "execution_count": 60,
   "id": "f7c21dec-0e93-4823-b5fc-917ad6fd5158",
   "metadata": {},
   "outputs": [
    {
     "name": "stdout",
     "output_type": "stream",
     "text": [
      "vdim=1, order_x=2. Centered passed. Criss-cross passed.\n",
      "vdim=1, order_x=6. Centered passed. \n",
      "vdim=2, order_x=2. Centered passed. Criss-cross passed.\n",
      "vdim=2, order_x=4. Centered passed. Criss-cross passed.\n",
      "vdim=2, order_x=6. Centered passed. \n",
      "vdim=3, order_x=2. Centered passed. Criss-cross passed.\n"
     ]
    }
   ],
   "source": [
    "D1 = np.array([[1.2]])\n",
    "D2 = Riemann.from_diagonal((1,4**2)).rotate_by(np.pi/6).m\n",
    "#D2 = np.eye(2)\n",
    "D3 = Riemann.from_diagonal((0.6,0.8,1.3)).rotate_by(np.pi/8,(1,2,3)).m\n",
    "\n",
    "for Nx,order_x,k0,ρ,dt,D in [\n",
    "    (13,2,(1,),0.8,0.1,D1),\n",
    "    (13,6,(1,),0.8,0.1,D1),\n",
    "    (12,2,(1,2),1.5,0.05,D2),\n",
    "    (9,4,(1,-2),1.,0.03,D2),\n",
    "    (7,6,(1,1),2.,0.03,D2),\n",
    "    (10,2,(1,2,3),2.,0.02,D3),\n",
    "]:\n",
    "    # Domain parameters\n",
    "    k = 2*π*np.array(k0) # Wavenumber must be an integer multiple of 2π for periodicity\n",
    "    vdim = len(k)\n",
    "    X,dx = make_domain(Nx,vdim)\n",
    "    Nt = 1\n",
    "    T = Nt*dt\n",
    "    print(f\"{vdim=}, {order_x=}. \",end=\"\")\n",
    "\n",
    "    # ----- Centered scheme -----\n",
    "    # Generate solution and Hamiltonian\n",
    "    ω,vq,vp = dispersion_AcousticCentered(k,ρ,D,dx,dt,order_x)\n",
    "    q_exact,p_exact = mk_planewave_e(k,ω,vq,vp)\n",
    "    WaveH = AcousticCenteredH(ρ,D,X,dx,order_x)\n",
    "\n",
    "    # Run propagation and check results\n",
    "    q0 = q_exact(dt/2,X); p0 = p_exact(0,X)\n",
    "    qf = q_exact(T+dt/2,X); pf = p_exact(T,X)\n",
    "    q1,p1 = WaveH.Euler_p(q0,p0,dt)\n",
    "    assert np.allclose(q1,qf)\n",
    "    assert np.allclose(p1,pf)\n",
    "    print(\"Centered passed. \",end=\"\")\n",
    "\n",
    "    if order_x>4: print(); continue\n",
    "    # ----- Criss-cross scheme -----\n",
    "    ω,vq,vp = dispersion_AcousticCrissCross(k,ρ,D,dx,dt,order_x)\n",
    "    q_exact,p_exact = mk_planewave_e(k,ω,vq,vp)\n",
    "    def af(x): return fd.as_field(x,X[0].shape,conditional=False)\n",
    "    stag = staggered(dx,order_x,'Periodic')\n",
    "    WaveH = AcousticCrissCrossH(af(ρ),af(D),X,dx,stag)\n",
    "\n",
    "    # Run propagation and check results\n",
    "    X_1d = X+dx/2\n",
    "    q0 = q_exact(dt/2,  X_1d); p0 = p_exact(0,X_1d)\n",
    "    qf = q_exact(T+dt/2,X_1d); pf = p_exact(T,X_1d)\n",
    "    q1,p1 = WaveH.Euler_p(q0,p0,dt)\n",
    "    assert np.allclose(q1,qf)\n",
    "    assert np.allclose(p1,pf)\n",
    "    print(\"Criss-cross passed.\")"
   ]
  },
  {
   "cell_type": "markdown",
   "id": "61e0dbb5-2b9a-42f4-ab93-a1ffac3834d9",
   "metadata": {},
   "source": [
    "We now compare the dispersion of this standard scheme, with the Selling based scheme introduced in [another notebook](HighOrderWaves.ipynb).\n",
    "Note that the Selling based scheme is originally intended to provide improved stability, since it is a monotone scheme. \n",
    "\n",
    "However, it turns out that it strongly improves dispersion too. One of the key reasons seems to be that it does not rely on cross derivatives. In the example below, the fourth order Selling scheme will apparently do with 2 points per wavelength for anisotropy in a \"generic orientation\", and three points per wavelength for axis-aligned anisotropy (which strangely turns out to be *less* favourable than some more random orientation)."
   ]
  },
  {
   "cell_type": "code",
   "execution_count": 61,
   "id": "de300788-e81d-4971-901c-844f8506a4d4",
   "metadata": {
    "slideshow": {
     "slide_type": ""
    },
    "tags": []
   },
   "outputs": [
    {
     "name": "stdout",
     "output_type": "stream",
     "text": [
      "Number of points per wavelength 3.141592653589793\n"
     ]
    }
   ],
   "source": [
    "θ = 0.5 #π/8\n",
    "κ = 3\n",
    "D = Riemann.from_diagonal((1,κ**2)).rotate_by(θ).m; D/=np.max(D)\n",
    "dx = 2\n",
    "dt = 0.1\n",
    "ak = np.linspace(-1.2,1.2)\n",
    "ks = np.array(np.meshgrid(ak,ak,indexing='ij'))\n",
    "ρ = 1\n",
    "ω_exact = np.sqrt(lp.dot_VAV(ks,D[:,:,None,None]/ρ,ks))\n",
    "ω_centered2,_,_ = dispersion_AcousticCentered(ks,ρ,D,dx,dt,2)\n",
    "ω_centered4,_,_ = dispersion_AcousticCentered(ks,ρ,D,dx,dt,4)\n",
    "ω_centered6,_,_ = dispersion_AcousticCentered(ks,ρ,D,dx,dt,6)\n",
    "def af(x):return fd.as_field(x,ks.shape[1:])\n",
    "ω_crisscross2,_,_ = dispersion_AcousticCrissCross(ks,af(ρ),af(D),dx,dt,2)\n",
    "ω_crisscross4,_,_ = dispersion_AcousticCrissCross(ks,af(ρ),af(D),dx,dt,4)\n",
    "\n",
    "ω_selling2,_ = dispersion_a(ks,af(ρ),af(D),dx,dt,2)\n",
    "ω_selling4,_ = dispersion_a(ks,af(ρ),af(D),dx,dt,4)\n",
    "\n",
    "ωmin,ωmax = np.sqrt(np.linalg.eigvalsh(D/ρ)) # Smallest and largest pulsation when |k|=1\n",
    "ωref = ωmin\n",
    "plt.contour(*ks,ω_exact,levels=[ωref],colors='black')\n",
    "plt.contour(*ks,ω_centered2,levels=[ωref],colors='blue')\n",
    "plt.contour(*ks,ω_centered4,levels=[ωref],colors='cyan')\n",
    "plt.contour(*ks,ω_crisscross2,levels=[ωref],colors='green')\n",
    "plt.contour(*ks,ω_crisscross4,levels=[ωref],colors='olive')\n",
    "plt.contour(*ks,ω_selling2,levels=[ωref],colors='red')\n",
    "plt.contour(*ks,ω_selling4,levels=[ωref],colors='orange')\n",
    "\n",
    "plt.axis('equal'); \n",
    "\n",
    "print(f\"Number of points per wavelength {2*π/dx}\")"
   ]
  },
  {
   "cell_type": "markdown",
   "id": "71413900-d3b1-4d48-87b0-6eb84abd2575",
   "metadata": {},
   "source": [
    "## 11. Image and animation exports\n",
    "\n",
    "We reproduce some of the previous figures, with nice parameters, and animations."
   ]
  },
  {
   "cell_type": "code",
   "execution_count": 62,
   "id": "cb05cafd-f284-4324-9ef9-d0865f7e66c2",
   "metadata": {},
   "outputs": [],
   "source": [
    "if savefig.dirName is None: \n",
    "    raise ad.DeliberateNotebookError(\"Main notebook ends here.\")"
   ]
  },
  {
   "cell_type": "code",
   "execution_count": 87,
   "id": "ab9c4072-79da-4f35-a055-0e3ac74738a0",
   "metadata": {},
   "outputs": [],
   "source": [
    "def to_filename(str): \n",
    "    for key,val in (', ','-'),(' ','-'),('κ','kappa'): str = str.replace(key,val)\n",
    "    return str"
   ]
  },
  {
   "cell_type": "markdown",
   "id": "d2d63747-de6b-49ea-a82b-6b6285c10ba1",
   "metadata": {},
   "source": [
    "### 11.1 Acoustic"
   ]
  },
  {
   "cell_type": "code",
   "execution_count": 97,
   "id": "1e78bf6d-9820-4a05-98c7-ed15c1c84849",
   "metadata": {},
   "outputs": [],
   "source": [
    "def frame_acoustic(κ,θ,dx,order_x,ks,title):\n",
    "    plt.clf()\n",
    "    D = Riemann.from_diagonal((κ**-2,1)).rotate_by(θ).m\n",
    "    def af(x):return fd.as_field(x,ks.shape[1:])\n",
    "    ωref = κ**-1; dt = 0.01\n",
    "    ω_exact = np.sqrt(lp.dot_VAV(ks,D[:,:,None,None]/ρ,ks))\n",
    "    ω_centered,_,_ = dispersion_AcousticCentered(ks,ρ,D,dx,dt,order_x)\n",
    "    ω_crisscross,_,_ = dispersion_AcousticCrissCross(ks,af(ρ),af(D),dx,dt,order_x)\n",
    "    ω_selling,_ = dispersion_a(ks,af(ρ),af(D),dx,dt,order_x)\n",
    "    plt.contour(*ks,ω_exact,levels=[ωref],colors='black')\n",
    "    plt.contour(*ks,ω_centered,levels=[ωref],colors='blue')\n",
    "    plt.contour(*ks,ω_crisscross,levels=[ωref],colors='green')\n",
    "    plt.contour(*ks,ω_selling,levels=[ωref],colors='red')\n",
    "    plt.title(title)\n",
    "    plt.legend(loc='lower right',handles=[Patch(color=color,label=label) for color,label in \n",
    "                    (('black','exact'),('blue','centered'),('green','crisscross'),('red','selling'))])\n",
    "def mk_ks(kmax): \n",
    "    ak = np.linspace(-kmax,kmax)\n",
    "    return np.array(np.meshgrid(ak,ak,indexing='ij'))"
   ]
  },
  {
   "cell_type": "code",
   "execution_count": 98,
   "id": "f7197a0d-48ac-46c5-8401-c2cf07d1bc7d",
   "metadata": {},
   "outputs": [],
   "source": [
    "fig = plt.figure(figsize=[6,6]); plt.axis('equal')\n",
    "ppw = 4; κ=3; θ=π/6; order_x=2; kmax = 1.2 # parameters\n",
    "dx = 2*π/ppw; ks = mk_ks(kmax); title = f\"Acoustic dispersions, {κ=}, {order_x=}, {ppw=}\"\n",
    "frame_acoustic(κ,θ,dx,order_x,ks,title)\n",
    "savefig(fig,to_filename(title))"
   ]
  },
  {
   "cell_type": "code",
   "execution_count": 99,
   "id": "764c4010-cebc-4490-8ec4-7d3591abd6ad",
   "metadata": {},
   "outputs": [],
   "source": [
    "fig = plt.figure(figsize=[6,6]); plt.axis('equal')\n",
    "ppw = 4; κ=3; θ=π/6; order_x=4; kmax = 1.2 # parameters\n",
    "dx = 2*π/ppw; ks = mk_ks(kmax); title = f\"Acoustic dispersions, {κ=}, {order_x=}, {ppw=}\"\n",
    "frame_acoustic(κ,θ,dx,order_x,ks,title)\n",
    "savefig(fig,to_filename(title))"
   ]
  },
  {
   "cell_type": "code",
   "execution_count": 107,
   "id": "ebd62dae-fccd-4134-96c4-764110fc3684",
   "metadata": {},
   "outputs": [],
   "source": [
    "fig = plt.figure(figsize=[6,6]); plt.axis('equal')\n",
    "ppw = 4; κ=3; θs=np.linspace(0,π/2,30); order_x=2; kmax = 1.4 # parameters\n",
    "dx = 2*π/ppw; ks = mk_ks(kmax); title = f\"Acoustic dispersions, {κ=}, {order_x=}, {ppw=}\"\n",
    "anim = animation.FuncAnimation(fig, lambda i:frame_acoustic(κ,θs[i],dx,order_x,ks,title), frames=len(θs), repeat=False)\n",
    "anim.save(savefig.dirName+to_filename(title)+'.mp4'); anim "
   ]
  },
  {
   "cell_type": "code",
   "execution_count": 108,
   "id": "93822301-a602-4a2e-a9d8-e661c164dfac",
   "metadata": {},
   "outputs": [],
   "source": [
    "fig = plt.figure(figsize=[6,6]); plt.axis('equal')\n",
    "ppw = 4; κ=3; θs=np.linspace(0,π/2,30); order_x=4; kmax = 1.2 # parameters\n",
    "dx = 2*π/ppw; ks = mk_ks(kmax); title = f\"Acoustic dispersions, {κ=}, {order_x=}, {ppw=}\"\n",
    "anim = animation.FuncAnimation(fig, lambda i:frame_acoustic(κ,θs[i],dx,order_x,ks,title), frames=len(θs), repeat=False)\n",
    "anim.save(savefig.dirName+to_filename(title)+'.mp4'); anim"
   ]
  },
  {
   "cell_type": "markdown",
   "id": "527792ac-97d8-495e-ba8d-9f239e3acf6e",
   "metadata": {},
   "source": [
    "### 11.2 Elastic"
   ]
  },
  {
   "cell_type": "code",
   "execution_count": 102,
   "id": "68d21aa2-abe5-46c9-b9f5-3ab929194418",
   "metadata": {},
   "outputs": [],
   "source": [
    "def frame_elastic(C,θ,dx,order_x,ks,title,mode,ωref):\n",
    "    plt.clf()\n",
    "    C = Hooke(C).rotate_by(θ).hooke    \n",
    "    def af(x):return fd.as_field(x,ks.shape[1:])\n",
    "    ω_exact,_ = Hooke(C).waves(ks,ρ)\n",
    "    ω_Lebedev,_,_  = dispersion_Virieux(ks,ρ,C,dx*np.sqrt(2),dt,order_x=order_x)\n",
    "    ω_Selling_corr,_,_  = dispersion_SellingCorrelated(ks,af(ρ),af(C),dx,dt,order_x=order_x)\n",
    "#    ω_Selling_stag,_,_ = dispersion_SellingStaggered2(ks,ρ,C,dx,dt,order_x=order_x)\n",
    "    plt.contour(*ks,ω_exact[mode],levels=[ωref],colors='black')\n",
    "    plt.contour(*ks,ω_Lebedev[mode],levels=[ωref],colors='blue')\n",
    "    plt.contour(*ks,ω_Selling_corr[mode],levels=[ωref],colors='red')\n",
    "#    plt.contour(*ks,ω_Selling_stag[mode],levels=[ωref],colors='green')\n",
    "    plt.title(title)\n",
    "    plt.legend(loc='lower right',handles=[Patch(color=color,label=label) for color,label in \n",
    "                    (('black','exact'),('blue','Lebedev'),('red','Selling_corr'))]) #,('green','Selling_stag'))])\n",
    "\n",
    "def ωmin_k1(C,ρ,mode):\n",
    "    \"\"\"Minimal pulsation of given mode for a wave number with unit norm\"\"\"\n",
    "    θs = np.linspace(0,π)\n",
    "    ks = np.cos(θs),np.sin(θs)\n",
    "    ω,_ = Hooke(C).waves(ks,ρ)\n",
    "    return np.min(ω[mode])"
   ]
  },
  {
   "cell_type": "code",
   "execution_count": 103,
   "id": "b2abf94c-9557-4836-bdb4-3d0c5f9c60d9",
   "metadata": {},
   "outputs": [],
   "source": [
    "ppw = 4; θ = π/7; order_x=2; kmax = 1.2; mode=1\n",
    "C_name = \"Stishovite\"; C = Hooke.stishovite[0].extract_xz().hooke; dt=1e-3 # parameters\n",
    "dx = 2*π/ppw; ks = mk_ks(kmax); ωref = ωmin_k1(C,ρ,mode); \n",
    "title = f\"{C_name} {['shear','pressure'][mode]} dispersions, {order_x=}, {ppw=}\"\n",
    "fig = plt.figure(figsize=[6,6]); plt.axis('equal')\n",
    "frame_elastic(C,θ,dx,order_x,ks,title,mode,ωref)"
   ]
  },
  {
   "cell_type": "code",
   "execution_count": 104,
   "id": "f14ed178-96e6-4d20-9a1f-d5d1de3da96c",
   "metadata": {},
   "outputs": [],
   "source": [
    "stishovite = Hooke.stishovite[0].extract_xz().hooke\n",
    "mica = Hooke.mica[0].extract_xz().hooke\n",
    "for (ppw,order_x,mode,C_name,C,kmax) in [\n",
    "    (4,2,0,'Stishovite',stishovite,1.4),\n",
    "    (4,2,1,'Stishovite',stishovite,1.4),\n",
    "    (4,4,0,'Stishovite',stishovite,1.2),\n",
    "    (4,4,1,'Stishovite',stishovite,1.2),\n",
    "    (5,2,0,'Mica',mica,1.4),\n",
    "    (5,2,1,'Mica',mica,1.4),\n",
    "    (4,4,0,'Mica',mica,1.2),\n",
    "    (4,4,1,'Mica',mica,1.2),\n",
    "]:\n",
    "    θ = 0.4; dt=1e-3; C = Hooke(C).rotate_by(θ).hooke #0.5\n",
    "    dx = 2*π/ppw; ks = mk_ks(kmax); ωref = ωmin_k1(C,ρ,mode); \n",
    "    title = f\"{C_name} {['shear','pressure'][mode]} dispersions, {order_x=}, {ppw=}\"\n",
    "    fig = plt.figure(figsize=[6,6]); plt.axis('equal')\n",
    "    frame_elastic(C,θ,dx,order_x,ks,title,mode,ωref)\n",
    "    savefig(fig,to_filename(title)+\".png\")\n",
    "    plt.close(fig)"
   ]
  },
  {
   "cell_type": "code",
   "execution_count": 106,
   "id": "44fa28c0-458d-4c11-8dce-d81d46337acc",
   "metadata": {},
   "outputs": [],
   "source": [
    "for (ppw,order_x,mode,C_name,C,kmax) in [\n",
    "    (5,2,0,'Stishovite',stishovite,1.2),\n",
    "    (5,2,1,'Stishovite',stishovite,1.4),\n",
    "    (4,4,0,'Stishovite',stishovite,1.2),\n",
    "    (4,4,1,'Stishovite',stishovite,1.2),\n",
    "    (6,2,0,'Mica',mica,1.4),\n",
    "    (5,2,1,'Mica',mica,1.4),\n",
    "    (5,4,0,'Mica',mica,1.3),\n",
    "    (4,4,1,'Mica',mica,1.2),\n",
    "]:\n",
    "    θs=np.linspace(0,π/2,30); dt=1e-3; #C = Hooke(C).rotate_by(θ).hooke #0.5\n",
    "    dx = 2*π/ppw; ks = mk_ks(kmax); ωref = ωmin_k1(C,ρ,mode); \n",
    "    title = f\"{C_name} {['shear','pressure'][mode]} dispersions, {order_x=}, {ppw=}\"\n",
    "    fig = plt.figure(figsize=[6,6]); plt.axis('equal')\n",
    "    anim = animation.FuncAnimation(fig, lambda i:frame_elastic(C,θs[i],dx,order_x,ks,title,mode,ωref), frames=len(θs), repeat=False)\n",
    "    anim.save(savefig.dirName+to_filename(title)+'.mp4')"
   ]
  },
  {
   "cell_type": "code",
   "execution_count": null,
   "id": "64796eb7-f5e4-4c9a-a1c6-aa54b65f42b8",
   "metadata": {},
   "outputs": [],
   "source": []
  }
 ],
 "metadata": {
  "kernelspec": {
   "display_name": "Python 3 (ipykernel)",
   "language": "python",
   "name": "python3"
  },
  "language_info": {
   "codemirror_mode": {
    "name": "ipython",
    "version": 3
   },
   "file_extension": ".py",
   "mimetype": "text/x-python",
   "name": "python",
   "nbconvert_exporter": "python",
   "pygments_lexer": "ipython3",
   "version": "3.10.8"
  }
 },
 "nbformat": 4,
 "nbformat_minor": 5
}<|MERGE_RESOLUTION|>--- conflicted
+++ resolved
@@ -352,11 +352,7 @@
     "    C = \\begin{pmatrix}\n",
     "    {*} & * & \\\\\n",
     "    {*} & * & \\\\\n",
-<<<<<<< HEAD
-    "      &   & *\n",
-=======
     "        &   & *\n",
->>>>>>> 25e8b689
     "    \\end{pmatrix}.\n",
     "$$\n",
     "In other words, $C_{02} = C_{12} = 0$. (And likewise $C_{20}=C_{21}=0$ by symmetry.)\n",
